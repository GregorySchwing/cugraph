--- conflicted
+++ resolved
@@ -12,13 +12,10 @@
 
 ## Bug Fixes
 - PR #763 Update RAPIDS conda dependencies to v0.14
-<<<<<<< HEAD
+- PR #795 Fix some documentation
 - PR #800 Fix bfs error in optimization path
  
-=======
-- PR #795 Fix some documentation
-
->>>>>>> c34e5d68
+
 # cuGraph 0.13.0 (Date TBD)
 
 ## New Features
