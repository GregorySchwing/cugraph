--- conflicted
+++ resolved
@@ -43,11 +43,8 @@
 - PR #874 Update setup.py to use custom clean command
 - PR #878 Updated build script
 - PR #879 Add docs build script to repository
-<<<<<<< HEAD
 - PR #818 Initial version of new "benchmarks" folder
 - PR #880 Remove remaining gdf_column references
-=======
->>>>>>> 567bb413
 
 ## Bug Fixes
 - PR #763 Update RAPIDS conda dependencies to v0.14
