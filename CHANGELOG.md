# cuGraph 0.14.0 (Date TBD)

## New Features
<<<<<<< HEAD
- PR #840 OPG degree
=======
- PR #822 Added new functions in python graph class, similar to networkx
>>>>>>> 5fc8b658

## Improvements
- PR #764 Updated sssp and bfs with GraphCSR, removed gdf_column, added nullptr weights test for sssp
- PR #765 Remove gdf_column from connected components
- PR #780 Remove gdf_column from cuhornet features
- PR #781 Fix compiler argument syntax for ccache
- PR #782 Use Cython's `new_build_ext` (if available)
- PR #788 Added options and config file to enable codecov
- PR #793 Fix legacy cudf imports/cimports
- PR #802 Removed use of gdf_column from db code
- PR #798 Edit return graph type in algorithms return graphs
- PR #803 Enable Ninja build
- PR #804 Cythonize in parallel
- PR #807 Updating the Python docs
- PR #820 OPG infra and all-gather smoke test
- PR #829 Updated README and CONTRIBUTIOIN docs
- PR #833 Update graph functions to use new Graph class

## Bug Fixes
- PR #763 Update RAPIDS conda dependencies to v0.14
- PR #795 Fix some documentation
- PR #800 Fix bfs error in optimization path
- PR #825 Fix outdated CONTRIBUTING.md
- PR #827 Fix indexing CI errors due to cudf updates 

# cuGraph 0.13.0 (Date TBD)

## New Features
- PR #736 cuHornet KTruss integration
- PR #735 Integration gunrock's betweenness centrality
- PR #760 cuHornet Weighted KTruss

## Improvements
- PR #688 Cleanup datasets after testing on gpuCI
- PR #694 Replace the expensive cudaGetDeviceProperties call in triangle counting with cheaper cudaDeviceGetAttribute calls
- PR #701 Add option to filter datasets and tests when run from CI
- PR #715 Added new YML file for CUDA 10.2
- PR #719 Updated docs to remove CUDA 9.2 and add CUDA 10.2
- PR #720 Updated error messages
- PR #722 Refactor graph to remove gdf_column
- PR #723 Added notebook testing to gpuCI gpu build
- PR #734 Updated view_edge_list for Graph, added unrenumbering test, fixed column access issues
- PR #738 Move tests directory up a level
- PR #739 Updated Notebooks
- PR #740 added utility to extract paths from SSSP/BFS results
- PR #742 Rremove gdf column from jaccard
- PR #741 Added documentation for running and adding new benchmarks and shell script to automate
- PR #747 updated viewing of graph, datatypecasting and two hop neighbor unrenumbering for multi column
- PR #766 benchmark script improvements/refactorings: separate ETL steps, averaging, cleanup

## Bug Fixes
- PR #697 Updated versions in conda environments.
- PR #692 Add check after opening golden result files in C++ Katz Centrality tests.
- PR #702 Add libcypher include path to target_include_directories
- PR #716 Fixed bug due to disappearing get_column_data_ptr function in cudf
- PR #726 Fixed SSSP notebook issues in last cell
- PR #728 Temporary fix for dask attribute error issue
- PR #733 Fixed multi-column renumbering issues with indexes
- PR #746 Dask + Distributed 2.12.0+
- PR #753 ECG Error
- PR #758 Fix for graph comparison failure
- PR #761 Added flag to not treat deprecation warnings as errors, for now
- PR #771 Added unrenumbering in wcc and scc. Updated tests to compare vertices of largest component
- PR #774 Raise TypeError if a DiGraph is used with spectral*Clustering()

# cuGraph 0.12.0 (04 Feb 2020)

## New Features
- PR #628 Add (Di)Graph constructor from Multi(Di)Graph
- PR #630 Added ECG clustering
- PR #636 Added Multi-column renumbering support

## Improvements
- PR #640 remove gdf_column in sssp
- PR #629 get rid of gdf_column in pagerank
- PR #641 Add codeowners
- PR #646 Skipping all tests in test_bfs_bsp.py since SG BFS is not formally supported
- PR #652 Remove gdf_column in BFS
- PR #660 enable auto renumbering
- PR #664 Added support for Louvain early termination.
- PR #667 Drop `cython` from run requirements in conda recipe
- PR #666 Incorporate multicolumn renumbering in python graph class for Multi(Di)Graph
- PR #685 Avoid deep copy in index reset

## Bug Fixes
- PR #634 renumber vertex ids passed in analytics
- PR #649 Change variable names in wjaccard and woverlap to avoid exception
- PR #651 fix cudf error in katz wrapper and test nstart
- PR #663 Replaced use of cudf._lib.gdf_dtype_from_value based on cudf refactoring
- PR #670 Use cudf pandas version
- PR #672 fix snmg pagerank based on cudf Buffer changes
- PR #681 fix column length mismatch cudf issue
- PR #684 Deprecated cudf calls
- PR #686 Balanced cut fix
- PR #689 Check graph input type, disable Multi(Di)Graph, add cugraph.from_cudf_edgelist


# cuGraph 0.11.0 (11 Dec 2019)

## New Features
- PR #588 Python graph class and related changes
- PR #630 Adds ECG clustering functionality

## Improvements
- PR #569 Added exceptions
- PR #554 Upgraded namespace so that cugraph can be used for the API.
- PR #564 Update cudf type aliases
- PR #562 Remove pyarrow dependency so we inherit the one cudf uses
- PR #576 Remove adj list conversion automation from c++
- PR #587 API upgrade
- PR #585 Remove BUILD_ABI references from CI scripts
- PR #591 Adding initial GPU metrics to benchmark utils
- PR #599 Pregel BFS
- PR #601 add test for type conversion, edit createGraph_nvgraph
- PR #614 Remove unused CUDA conda labels
- PR #616 Remove c_ prefix
- PR #618 Updated Docs
- PR #619 Transition guide

## Bug Fixes
- PR #570 Temporarily disabling 2 DB tests
- PR #573 Fix pagerank test and symmetrize for cudf 0.11
- PR #574 dev env update
- PR #580 Changed hardcoded test output file to a generated tempfile file name
- PR #595 Updates to use the new RMM Python reinitialize() API
- PR #625 use destination instead of target when adding edgelist

# cuGraph 0.10.0 (16 Oct 2019)


## New Features
- PR #469 Symmetrize a COO
- PR #477 Add cuHornet as a submodule
- PR #483 Katz Centrality
- PR #524 Integrated libcypher-parser conda package into project.
- PR #493 Added C++ findMatches operator for OpenCypher query.
- PR #527 Add testing with asymmetric graph (where appropriate)
- PR #520 KCore and CoreNumber
- PR #496 Gunrock submodule + SM prelimis.
- PR #575 Added updated benchmark files that use new func wrapper pattern and asvdb

## Improvements
- PR #466 Add file splitting test; Update to reduce dask overhead
- PR #468 Remove unnecessary print statement
- PR #464 Limit initial RMM pool allocator size to 128mb so pytest can run in parallel
- PR #474 Add csv file writing, lazy compute - snmg pagerank
- PR #481 Run bfs on unweighted graphs when calling sssp
- PR #491 Use YYMMDD tag in nightly build
- PR #487 Add woverlap test, add namespace in snmg COO2CSR
- PR #531 Use new rmm python package

## Bug Fixes
- PR #458 Fix potential race condition in SSSP
- PR #471 Remove nvidia driver installation from ci/cpu/build.sh
- PR #473 Re-sync cugraph with cudf (cudf renamed the bindings directory to _lib).
- PR #480 Fixed DASK CI build script
- PR #478 Remove requirements and setup for pi
- PR #495 Fixed cuhornet and cmake for Turing cards
- PR #489 Handle negative vertex ids in renumber
- PR #519 Removed deprecated cusparse calls
- PR #522 Added the conda dev env file for 10.1
- PR #525 Update build scripts and YYMMDD tagging for nightly builds
- PR #548 Added missing cores documentation
- PR #556 Fixed recursive remote options for submodules
- PR #559 Added RMM init check so RMM free APIs are not called if not initialized


# cuGraph 0.9.0 (21 Aug 2019)

## New Features
- PR #361 Prototypes for cusort functions
- PR #357 Pagerank cpp API
- PR #366 Adds graph.degrees() function returning both in and out degree.
- PR #380 First implemention of cusort - SNMG key/value sorting
- PR #416 OpenCypher: Added C++ implementation of db_object class and assorted other classes
- PR #411 Integrate dask-cugraph in cugraph
- PR #411 Integrate dask-cugraph in cugraph #411
- PR #418 Update cusort to handle SNMG key-only sorting
- PR #423 Add Strongly Connected Components (GEMM); Weakly CC updates;
- PR #437 Streamline CUDA_REL environment variable
- PR #449 Fix local build generated file ownerships
- PR #454 Initial version of updated script to run benchmarks


## Improvements
- PR #353 Change snmg python wrapper in accordance to cpp api
- PR #362 Restructured python/cython directories and files.
- PR #365 Updates for setting device and vertex ids for snmg pagerank
- PR #383 Exposed MG pagerank solver parameters
- PR #399 Example Prototype of Strongly Connected Components using primitives
- PR #419 Version test
- PR #420 drop duplicates, remove print, compute/wait read_csv in pagerank.py
- PR #439 More efficient computation of number of vertices from edge list
- PR #445 Update view_edge_list, view_adj_list, and view_transposed_adj_list to return edge weights.
- PR #450 Add a multi-GPU section in cuGraph documentation.

## Bug Fixes
- PR #368 Bump cudf dependency versions for cugraph conda packages
- PR #354 Fixed bug in building a debug version
- PR #360 Fixed bug in snmg coo2csr causing intermittent test failures.
- PR #364 Fixed bug building or installing cugraph when conda isn't installed
- PR #375 Added a function to initialize gdf columns in cugraph #375
- PR #378 cugraph was unable to import device_of_gpu_pointer
- PR #384 Fixed bug in snmg coo2csr causing error in dask-cugraph tests.
- PR #382 Disabled vertex id check to allow Azure deployment
- PR #410 Fixed overflow error in SNMG COO2CSR
- PR #395 run omp_ge_num_threads in a parallel context
- PR #412 Fixed formatting issues in cuGraph documentation.
- PR #413 Updated python build instructions.
- PR #414 Add weights to wjaccrd.py
- PR #436 Fix Skip Test Functionality
- PR #438 Fix versions of packages in build script and conda yml
- PR #441 Import cudf_cpp.pxd instead of duplicating cudf definitions.
- PR #441 Removed redundant definitions of python dictionaries and functions.
- PR #442 Updated versions in conda environments.
- PR #442 Added except + to cython bindings to C(++) functions.
- PR #443 Fix accuracy loss issue for snmg pagerank
- PR #444 Fix warnings in strongly connected components
- PR #446 Fix permission for source (-x) and script (+x) files.
- PR #448 Import filter_unreachable
- PR #453 Re-sync cugraph with cudf (dependencies, type conversion & scatter functions).
- PR #463 Remove numba dependency and use the one from cudf

# cuGraph 0.8.0 (27 June 2019)

## New Features
- PR #287 SNMG power iteration step1
- PR #297 SNMG degree calculation
- PR #300 Personalized Page Rank
- PR #302 SNMG CSR Pagerank (cuda/C++)
- PR #315 Weakly Connected Components adapted from cuML (cuda/C++)
- PR #323 Add test skipping function to build.sh
- PR #308 SNMG python wrapper for pagerank
- PR #321 Added graph initialization functions for NetworkX compatibility.
- PR #332 Added C++ support for strings in renumbering function
- PR #325 Implement SSSP with predecessors (cuda/C++)
- PR #331 Python bindings and test for Weakly Connected Components.
- PR #339 SNMG COO2CSR (cuda/C++)
- PR #341 SSSP with predecessors (python) and function for filtering unreachable nodes in the traversal
- PR #348 Updated README for release

## Improvements
- PR #291 nvGraph is updated to use RMM instead of directly invoking cnmem functions.
- PR #286 Reorganized cugraph source directory
- PR #306 Integrated nvgraph to libcugraph.so (libnvgraph_rapids.so will not be built anymore).
- PR #306 Updated python test files to run pytest with all four RMM configurations.
- PR #321 Added check routines for input graph data vertex IDs and offsets (cugraph currently supports only 32-bit integers).
- PR #333 Various general improvements at the library level

## Bug Fixes
- PR #283 Automerge fix
- PR #291 Fixed a RMM memory allocation failure due to duplicate copies of cnmem.o
- PR #291 Fixed a cub CsrMV call error when RMM pool allocator is used.
- PR #306 Fixed cmake warnings due to library conflicts.
- PR #311 Fixed bug in SNMG degree causing failure for three gpus
- PR #309 Update conda build recipes
- PR #314 Added datasets to gitignore
- PR #322 Updates to accommodate new cudf include file locations
- PR #324 Fixed crash in WeakCC for larger graph and added adj matrix symmetry check
- PR #327 Implemented a temporary fix for the build failure due to gunrock updates.
- PR #345 Updated CMakeLists.txt to apply RUNPATH to transitive dependencies.
- PR #350 Configure Sphinx to render params correctly
- PR #359 Updates to remove libboost_system as a runtime dependency on libcugraph.so


# cuGraph 0.7.0 (10 May 2019)

## New Features
- PR #195 Added Graph.get_two_hop_neighbors() method
- PR #195 Updated Jaccard and Weighted Jaccard to accept lists of vertex pairs to compute for
- PR #202 Added methods to compute the overlap coefficient and weighted overlap coefficient
- PR #230 SNMG SPMV and helpers functions
- PR #210 Expose degree calculation kernel via python API
- PR #220 Added bindings for Nvgraph triangle counting
- PR #234 Added bindings for renumbering, modify renumbering to use RMM
- PR #246 Added bindings for subgraph extraction
- PR #250 Add local build script to mimic gpuCI
- PR #261 Add docs build script to cuGraph
- PR #301 Added build.sh script, updated CI scripts and documentation

## Improvements
- PR #157 Removed cudatoolkit dependency in setup.py
- PR #185 Update docs version
- PR #194 Open source nvgraph in cugraph repository #194
- PR #190 Added a copy option in graph creation
- PR #196 Fix typos in readme intro
- PR #207 mtx2csv script
- PR #203 Added small datasets directly in the repo
- PR #215 Simplified get_rapids_dataset_root_dir(), set a default value for the root dir
- PR #233 Added csv datasets and edited test to use cudf for reading graphs
- PR #247 Added some documentation for renumbering
- PR #252 cpp test upgrades for more convenient testing on large input
- PR #264 Add cudatoolkit conda dependency
- PR #267 Use latest release version in update-version CI script
- PR #270 Updated the README.md and CONTRIBUTING.md files
- PR #281 Updated README with algorithm list


## Bug Fixes
- PR #256 Add pip to the install, clean up conda instructions
- PR #253 Add rmm to conda configuration
- PR #226 Bump cudf dependencies to 0.7
- PR #169 Disable terminal output in sssp
- PR #191 Fix double upload bug
- PR #181 Fixed crash/rmm free error when edge values provided
- PR #193 Fixed segfault when egde values not provided
- PR #190 Fixed a memory reference counting error between cudf & cugraph
- PR #190 Fixed a language level warning (cython)
- PR #214 Removed throw exception from dtor in TC
- PR #211 Remove hardcoded dataset paths, replace with build var that can be overridden with an env var
- PR #206 Updated versions in conda envs
- PR #218 Update c_graph.pyx
- PR #224 Update erroneous comments in overlap_wrapper.pyx, woverlap_wrapper.pyx, test_louvain.py, and spectral_clustering.pyx
- PR #220 Fixed bugs in Nvgraph triangle counting
- PR #232 Fixed memory leaks in managing cudf columns.
- PR #236 Fixed issue with v0.7 nightly yml environment file.  Also updated the README to remove pip
- PR #239 Added a check to prevent a cugraph object to store two different graphs.
- PR #244 Fixed issue with nvgraph's subgraph extraction if the first vertex in the vertex list is not incident on an edge in the extracted graph
- PR #249 Fix oudated cuDF version in gpu/build.shi
- PR #262 Removed networkx conda dependency for both build and runtime
- PR #271 Removed nvgraph conda dependency
- PR #276 Removed libgdf_cffi import from bindings
- PR #288 Add boost as a conda dependency

# cuGraph 0.6.0 (22 Mar 2019)

## New Features

- PR #73 Weighted Jaccard bindings
- PR #41 RMAT graph bindings
- PR #43 Louvain binings
- PR #44 SSSP bindings
- PR #47 BSF bindings
- PR #53 New Repo structure
- PR #67 RMM Integration with rmm as as submodule
- PR #82 Spectral Clustering bindings
- PR #82 Clustering metrics binding
- PR #85 Helper functions on python Graph object
- PR #106 Add gpu/build.sh file for gpuCI

## Improvements

- PR #50 Reorganize directory structure to match cuDF
- PR #85 Deleted setup.py and setup.cfg which had been replaced
- PR #95 Code clean up
- PR #96 Relocated mmio.c and mmio.h (external files) to thirdparty/mmio
- PR #97 Updated python tests to speed them up
- PR #100 Added testing for returned vertex and edge identifiers
- PR #105 Updated python code to follow PEP8 (fixed flake8 complaints)
- PR #121 Cleaned up READEME file
- PR #130 Update conda build recipes
- PR #144 Documentation for top level functions

## Bug Fixes

- PR #48 ABI Fixes
- PR #72 Bug fix for segfault issue getting transpose from adjacency list
- PR #105 Bug fix for memory leaks and python test failures
- PR #110 Bug fix for segfault calling Louvain with only edge list
- PR #115 Fixes for changes in cudf 0.6, pick up RMM from cudf instead of thirdpary
- PR #116 Added netscience.mtx dataset to datasets.tar.gz
- PR #120 Bug fix for segfault calling spectral clustering with only edge list
- PR #123 Fixed weighted Jaccard to assume the input weights are given as a cudf.Series
- PR #152 Fix conda package version string
- PR #160 Added additional link directory to support building on CentOS-7
- PR #221 Moved two_hop_neighbors.cuh to src folder to prevent it being installed
- PR #223 Fixed compiler warning in cpp/src/cugraph.cu
- PR #284 Commented out unit test code that fails due to a cudf bug


# cuGraph 0.5.0 (28 Jan 2019)<|MERGE_RESOLUTION|>--- conflicted
+++ resolved
@@ -1,11 +1,8 @@
 # cuGraph 0.14.0 (Date TBD)
 
 ## New Features
-<<<<<<< HEAD
+- PR #822 Added new functions in python graph class, similar to networkx
 - PR #840 OPG degree
-=======
-- PR #822 Added new functions in python graph class, similar to networkx
->>>>>>> 5fc8b658
 
 ## Improvements
 - PR #764 Updated sssp and bfs with GraphCSR, removed gdf_column, added nullptr weights test for sssp
