# cuGraph 0.9.0 (Date TBD)

## New Features
- PR #361 Prototypes for cusort functions
- PR #357 Pagerank cpp API
- PR #366 Adds graph.degrees() function returning both in and out degree.
- PR #380 First implemention of cusort - SNMG key/value sorting
- PR #411 Integrate dask-cugraph in cugraph

## Improvements
- PR #353 Change snmg python wrapper in accordance to cpp api
- PR #362 Restructured python/cython directories and files.
- PR #365 Updates for setting device and vertex ids for snmg pagerank
- PR #383 Exposed MG pagerank solver parameters 
- PR #419 Version test

## Bug Fixes
- PR #368 Bump cudf dependency versions for cugraph conda packages
- PR #354 Fixed bug in building a debug version
- PR #360 Fixed bug in snmg coo2csr causing intermittent test failures.
- PR #364 Fixed bug building or installing cugraph when conda isn't installed
- PR #375 Added a function to initialize gdf columns in cugraph #375
- PR #378 cugraph was unable to import device_of_gpu_pointer
- PR #384 Fixed bug in snmg coo2csr causing error in dask-cugraph tests.
- PR #382 Disabled vertex id check to allow Azure deployment
- PR #410 Fixed overflow error in SNMG COO2CSR
- PR #395 run omp_ge_num_threads in a parallel context
<<<<<<< HEAD
- PR #412 Fixed formatting issues in cuGraph documentation.
=======
- PR #413 Updated python build instructions.
- PR #414 Add weights to wjaccrd.py
>>>>>>> 72ad05b4


# cuGraph 0.8.0 (27 June 2019)

## New Features
- PR #287 SNMG power iteration step1
- PR #297 SNMG degree calculation
- PR #300 Personalized Page Rank
- PR #302 SNMG CSR Pagerank (cuda/C++)
- PR #315 Weakly Connected Components adapted from cuML (cuda/C++)
- PR #323 Add test skipping function to build.sh
- PR #308 SNMG python wrapper for pagerank
- PR #321 Added graph initialization functions for NetworkX compatibility.
- PR #332 Added C++ support for strings in renumbering function
- PR #325 Implement SSSP with predecessors (cuda/C++)
- PR #331 Python bindings and test for Weakly Connected Components.
- PR #339 SNMG COO2CSR (cuda/C++)
- PR #341 SSSP with predecessors (python) and function for filtering unreachable nodes in the traversal
- PR #348 Updated README for release

## Improvements
- PR #291 nvGraph is updated to use RMM instead of directly invoking cnmem functions.
- PR #286 Reorganized cugraph source directory
- PR #306 Integrated nvgraph to libcugraph.so (libnvgraph_rapids.so will not be built anymore).
- PR #306 Updated python test files to run pytest with all four RMM configurations.
- PR #321 Added check routines for input graph data vertex IDs and offsets (cugraph currently supports only 32-bit integers).
- PR #333 Various general improvements at the library level 

## Bug Fixes
- PR #283 Automerge fix
- PR #291 Fixed a RMM memory allocation failure due to duplicate copies of cnmem.o
- PR #291 Fixed a cub CsrMV call error when RMM pool allocator is used.
- PR #306 Fixed cmake warnings due to library conflicts.
- PR #311 Fixed bug in SNMG degree causing failure for three gpus
- PR #309 Update conda build recipes
- PR #314 Added datasets to gitignore
- PR #322 Updates to accommodate new cudf include file locations
- PR #324 Fixed crash in WeakCC for larger graph and added adj matrix symmetry check
- PR #327 Implemented a temporary fix for the build failure due to gunrock updates.
- PR #345 Updated CMakeLists.txt to apply RUNPATH to transitive dependencies.
- PR #350 Configure Sphinx to render params correctly
- PR #359 Updates to remove libboost_system as a runtime dependency on libcugraph.so


# cuGraph 0.7.0 (10 May 2019)

## New Features
- PR #195 Added Graph.get_two_hop_neighbors() method
- PR #195 Updated Jaccard and Weighted Jaccard to accept lists of vertex pairs to compute for
- PR #202 Added methods to compute the overlap coefficient and weighted overlap coefficient
- PR #230 SNMG SPMV and helpers functions
- PR #210 Expose degree calculation kernel via python API
- PR #220 Added bindings for Nvgraph triangle counting
- PR #234 Added bindings for renumbering, modify renumbering to use RMM
- PR #246 Added bindings for subgraph extraction
- PR #250 Add local build script to mimic gpuCI
- PR #261 Add docs build script to cuGraph
- PR #301 Added build.sh script, updated CI scripts and documentation

## Improvements
- PR #157 Removed cudatoolkit dependency in setup.py
- PR #185 Update docs version
- PR #194 Open source nvgraph in cugraph repository #194
- PR #190 Added a copy option in graph creation
- PR #196 Fix typos in readme intro
- PR #207 mtx2csv script
- PR #203 Added small datasets directly in the repo
- PR #215 Simplified get_rapids_dataset_root_dir(), set a default value for the root dir
- PR #233 Added csv datasets and edited test to use cudf for reading graphs
- PR #247 Added some documentation for renumbering
- PR #252 cpp test upgrades for more convenient testing on large input
- PR #264 Add cudatoolkit conda dependency
- PR #267 Use latest release version in update-version CI script
- PR #270 Updated the README.md and CONTRIBUTING.md files
- PR #281 Updated README with algorithm list


## Bug Fixes
- PR #256 Add pip to the install, clean up conda instructions
- PR #253 Add rmm to conda configuration
- PR #226 Bump cudf dependencies to 0.7
- PR #169 Disable terminal output in sssp
- PR #191 Fix double upload bug
- PR #181 Fixed crash/rmm free error when edge values provided
- PR #193 Fixed segfault when egde values not provided
- PR #190 Fixed a memory reference counting error between cudf & cugraph
- PR #190 Fixed a language level warning (cython)
- PR #214 Removed throw exception from dtor in TC
- PR #211 Remove hardcoded dataset paths, replace with build var that can be overridden with an env var
- PR #206 Updated versions in conda envs
- PR #218 Update c_graph.pyx
- PR #224 Update erroneous comments in overlap_wrapper.pyx, woverlap_wrapper.pyx, test_louvain.py, and spectral_clustering.pyx
- PR #220 Fixed bugs in Nvgraph triangle counting
- PR #232 Fixed memory leaks in managing cudf columns.
- PR #236 Fixed issue with v0.7 nightly yml environment file.  Also updated the README to remove pip
- PR #239 Added a check to prevent a cugraph object to store two different graphs.
- PR #244 Fixed issue with nvgraph's subgraph extraction if the first vertex in the vertex list is not incident on an edge in the extracted graph
- PR #249 Fix oudated cuDF version in gpu/build.shi
- PR #262 Removed networkx conda dependency for both build and runtime
- PR #271 Removed nvgraph conda dependency
- PR #276 Removed libgdf_cffi import from bindings
- PR #288 Add boost as a conda dependency

# cuGraph 0.6.0 (22 Mar 2019)

## New Features

- PR #73 Weighted Jaccard bindings
- PR #41 RMAT graph bindings
- PR #43 Louvain binings
- PR #44 SSSP bindings
- PR #47 BSF bindings
- PR #53 New Repo structure
- PR #67 RMM Integration with rmm as as submodule
- PR #82 Spectral Clustering bindings
- PR #82 Clustering metrics binding
- PR #85 Helper functions on python Graph object
- PR #106 Add gpu/build.sh file for gpuCI

## Improvements

- PR #50 Reorganize directory structure to match cuDF
- PR #85 Deleted setup.py and setup.cfg which had been replaced
- PR #95 Code clean up
- PR #96 Relocated mmio.c and mmio.h (external files) to thirdparty/mmio
- PR #97 Updated python tests to speed them up
- PR #100 Added testing for returned vertex and edge identifiers
- PR #105 Updated python code to follow PEP8 (fixed flake8 complaints)
- PR #121 Cleaned up READEME file
- PR #130 Update conda build recipes
- PR #144 Documentation for top level functions

## Bug Fixes

- PR #48 ABI Fixes
- PR #72 Bug fix for segfault issue getting transpose from adjacency list
- PR #105 Bug fix for memory leaks and python test failures
- PR #110 Bug fix for segfault calling Louvain with only edge list
- PR #115 Fixes for changes in cudf 0.6, pick up RMM from cudf instead of thirdpary
- PR #116 Added netscience.mtx dataset to datasets.tar.gz
- PR #120 Bug fix for segfault calling spectral clustering with only edge list
- PR #123 Fixed weighted Jaccard to assume the input weights are given as a cudf.Series
- PR #152 Fix conda package version string
- PR #160 Added additional link directory to support building on CentOS-7
- PR #221 Moved two_hop_neighbors.cuh to src folder to prevent it being installed
- PR #223 Fixed compiler warning in cpp/src/cugraph.cu
- PR #284 Commented out unit test code that fails due to a cudf bug


# cuGraph 0.5.0 (28 Jan 2019)<|MERGE_RESOLUTION|>--- conflicted
+++ resolved
@@ -25,12 +25,9 @@
 - PR #382 Disabled vertex id check to allow Azure deployment
 - PR #410 Fixed overflow error in SNMG COO2CSR
 - PR #395 run omp_ge_num_threads in a parallel context
-<<<<<<< HEAD
 - PR #412 Fixed formatting issues in cuGraph documentation.
-=======
 - PR #413 Updated python build instructions.
 - PR #414 Add weights to wjaccrd.py
->>>>>>> 72ad05b4
 
 
 # cuGraph 0.8.0 (27 June 2019)
