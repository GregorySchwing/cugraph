--- conflicted
+++ resolved
@@ -16,12 +16,9 @@
 # cython: embedsignature = True
 # cython: language_level = 3
 
-<<<<<<< HEAD
+
+from libcpp.utility cimport pair
 from cugraph.structure.graph_primtypes cimport *
-=======
-from libcpp.utility cimport pair
-from cugraph.structure.graph_new cimport *
->>>>>>> a39e5a30
 
 
 cdef extern from "algorithms.hpp" namespace "cugraph":
