# Copyright (c) 2019, NVIDIA CORPORATION.
# Licensed under the Apache License, Version 2.0 (the "License");
# you may not use this file except in compliance with the License.
# You may obtain a copy of the License at
#
#     http://www.apache.org/licenses/LICENSE-2.0
#
# Unless required by applicable law or agreed to in writing, software
# distributed under the License is distributed on an "AS IS" BASIS,
# WITHOUT WARRANTIES OR CONDITIONS OF ANY KIND, either express or implied.
# See the License for the specific language governing permissions and
# limitations under the License.

import gc
import pytest
import cugraph
from cugraph.tests import utils

# Temporarily suppress warnings till networkX fixes deprecation warnings
# (Using or importing the ABCs from 'collections' instead of from
# 'collections.abc' is deprecated, and in 3.8 it will stop working) for
# python 3.7.  Also, this import networkx needs to be relocated in the
# third-party group once this gets fixed.
import warnings

with warnings.catch_warnings():
    warnings.filterwarnings("ignore", category=DeprecationWarning)
    import networkx as nx


print("Networkx version : {} ".format(nx.__version__))


def calc_core_number(graph_file):
    M = utils.read_csv_file(graph_file)
    G = cugraph.DiGraph()
    G.from_cudf_edgelist(M, source="0", destination="1")

    cn = cugraph.core_number(G)

    NM = utils.read_csv_for_nx(graph_file)
    Gnx = nx.from_pandas_edgelist(
        NM, source="0", target="1", create_using=nx.Graph()
    )
    nc = nx.core_number(Gnx)
    pdf = [nc[k] for k in sorted(nc.keys())]
<<<<<<< HEAD
    cn["nx_core_number"] = pdf
    cn = cn.rename({"core_number": "cu_core_number"})
=======
    cn['nx_core_number'] = pdf
    cn = cn.rename(columns={'core_number': 'cu_core_number'}, copy=False)
>>>>>>> 9b431c3d
    return cn


@pytest.mark.parametrize("graph_file", utils.DATASETS)
def test_core_number(graph_file):
    gc.collect()

    cn = calc_core_number(graph_file)

    assert cn["cu_core_number"].equals(cn["nx_core_number"])<|MERGE_RESOLUTION|>--- conflicted
+++ resolved
@@ -44,13 +44,8 @@
     )
     nc = nx.core_number(Gnx)
     pdf = [nc[k] for k in sorted(nc.keys())]
-<<<<<<< HEAD
     cn["nx_core_number"] = pdf
-    cn = cn.rename({"core_number": "cu_core_number"})
-=======
-    cn['nx_core_number'] = pdf
-    cn = cn.rename(columns={'core_number': 'cu_core_number'}, copy=False)
->>>>>>> 9b431c3d
+    cn = cn.rename({"core_number": "cu_core_number"}, copy=False)
     return cn
 
 
