--- conflicted
+++ resolved
@@ -525,96 +525,6 @@
     assert err_out_degree == 0
 
 
-<<<<<<< HEAD
-'''
-def test_renumber():
-    source_list = ['192.168.1.1',
-                   '172.217.5.238',
-                   '216.228.121.209',
-                   '192.16.31.23']
-    dest_list = ['172.217.5.238',
-                 '216.228.121.209',
-                 '192.16.31.23',
-                 '192.168.1.1']
-    source_as_int = [
-        struct.unpack('!L', socket.inet_aton(x))[0] for x in source_list
-    ]
-    dest_as_int = [
-        struct.unpack('!L', socket.inet_aton(x))[0] for x in dest_list
-    ]
-
-    df = pd.DataFrame({
-            'source_list': source_list,
-            'dest_list': dest_list,
-            'source_as_int': source_as_int,
-            'dest_as_int': dest_as_int
-            })
-
-    G = cugraph.Graph()
-
-    gdf = cudf.DataFrame.from_pandas(df[['source_as_int', 'dest_as_int']])
-
-    src, dst, numbering = cugraph.renumber(gdf['source_as_int'],
-                                           gdf['dest_as_int'])
-
-    for i in range(len(source_as_int)):
-        assert source_as_int[i] == numbering[src[i]]
-        assert dest_as_int[i] == numbering[dst[i]]
-'''
-
-
-def test_renumber_negative():
-    source_list = [4, 6, 8, -20, 1]
-    dest_list = [1, 29, 35, 0, 77]
-
-    df = pd.DataFrame({
-        'source_list': source_list,
-        'dest_list': dest_list,
-    })
-
-    gdf = cudf.DataFrame.from_pandas(df[['source_list', 'dest_list']])
-
-    src, dst, numbering = cugraph.renumber(gdf['source_list'],
-                                           gdf['dest_list'])
-
-    for i in range(len(source_list)):
-        assert source_list[i] == numbering[src[i]]
-        assert dest_list[i] == numbering[dst[i]]
-
-
-# Test all combinations of default/managed and pooled/non-pooled allocation
-@pytest.mark.parametrize('managed, pool',
-                         list(product([False, True], [False, True])))
-@pytest.mark.parametrize('graph_file', DATASETS)
-def test_renumber_files(managed, pool, graph_file):
-    gc.collect()
-
-    rmm.reinitialize(
-        managed_memory=managed,
-        pool_allocator=pool,
-        initial_pool_size=2 << 27
-    )
-
-    assert(rmm.is_initialized())
-
-    M = utils.read_csv_for_nx(graph_file)
-    sources = cudf.Series(M['0'])
-    destinations = cudf.Series(M['1'])
-
-    translate = 1000
-
-    source_translated = cudf.Series([x + translate for x in sources])
-    dest_translated = cudf.Series([x + translate for x in destinations])
-
-    src, dst, numbering = cugraph.renumber(source_translated, dest_translated)
-
-    for i in range(len(sources)):
-        assert sources[i] == (numbering[src[i]] - translate)
-        assert destinations[i] == (numbering[dst[i]] - translate)
-
-
-=======
->>>>>>> fa98f611
 # Test all combinations of default/managed and pooled/non-pooled allocation
 @pytest.mark.parametrize('managed, pool',
                          list(product([False, True], [False, True])))
