--- conflicted
+++ resolved
@@ -20,7 +20,6 @@
 from cugraph.structure.graph_new cimport *
 from cugraph.structure import graph_wrapper
 from cugraph.utilities.column_utils cimport *
-from cudf._lib.cudf cimport np_dtype_from_gdf_column
 from cugraph.utilities.unrenumber import unrenumber
 from libcpp cimport bool
 from libc.stdint cimport uintptr_t
@@ -28,11 +27,7 @@
 from libc.float cimport FLT_MAX_EXP
 
 import cudf
-<<<<<<< HEAD
-import cudf._lib as libcudf
 import rmm
-=======
->>>>>>> 1811b33c
 import numpy as np
 
 def bfs(input_graph, start, directed=True):
