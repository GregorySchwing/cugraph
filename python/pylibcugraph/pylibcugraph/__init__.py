--- conflicted
+++ resolved
@@ -77,11 +77,8 @@
 
 from pylibcugraph.random import CuGraphRandomState
 
-<<<<<<< HEAD
 from pylibcugraph.leiden import leiden
 
-=======
 from pylibcugraph.select_random_vertices import select_random_vertices
->>>>>>> 99612d75
 
 __version__ = "23.06.00"