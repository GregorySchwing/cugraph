--- conflicted
+++ resolved
@@ -37,12 +37,7 @@
     - dask-cuda {{ minor_version }}
     - dask>=2.12.0
     - distributed>=2.12.0
-<<<<<<< HEAD
-    - nccl>=2.8.4
     - ucx-py 0.21
-=======
-    - ucx-py 0.20
->>>>>>> 57ee8666
     - ucx-proc=*=gpu
 
 #test:
