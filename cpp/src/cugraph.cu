// -*-c++-*-

 /*
 * Copyright (c) 2018, NVIDIA CORPORATION.  All rights reserved.
 *
 * NVIDIA CORPORATION and its licensors retain all intellectual property
 * and proprietary rights in and to this software, related documentation
 * and any modifications thereto.  Any use, reproduction, disclosure or
 * distribution of this software and related documentation without an express
 * license agreement from NVIDIA CORPORATION is strictly prohibited.
 *
 */

// Graph analytics features
// Author: Alex Fender afender@nvidia.com

#include <cugraph.h>
#include "graph_utils.cuh"
#include "pagerank.cuh"
#include "COOtoCSR.cuh"
#include "utilities/error_utils.h"
#include "bfs.cuh"
#include "renumber.cuh"
#include "snmg/spmv.cuh"
#include <library_types.h>
#include <nvgraph/nvgraph.h>
#include <thrust/device_vector.h>

#include <rmm_utils.h>

template<typename T>
using Vector = thrust::device_vector<T, rmm_allocator<T>>;

/*
 * cudf has gdf_column_free and using this is, in general, better design than
 * creating our own, but we will keep this as cudf is planning to remove the
 * function. cudf plans to redesign cudf::column to fundamentally solve this
 * problem, so once they finished the redesign, we need to update this code to
 * use their new features. Until that time, we may rely on this as a temporary
 * solution.
 */
void gdf_col_delete(gdf_column* col) {
  if (col != nullptr) {
    auto stream = cudaStream_t{nullptr};
    if (col->data != nullptr) {
      ALLOC_FREE_TRY(col->data, stream);
    }
    if (col->valid != nullptr) {
      ALLOC_FREE_TRY(col->valid, stream);
    }
#if 0/* Currently, gdf_column_view does not set col_name, and col_name can have
        an arbitrary value, so freeing col_name can lead to freeing a ranodom
        address. This problem should be cleaned up once cudf finishes
        redesigning cudf::column. */
    if (col->col_name != nullptr) {
      free(col->col_name);
    }
#endif
    delete col;
  }
}

void gdf_col_release(gdf_column* col) {
  delete col;
}

void cpy_column_view(const gdf_column *in, gdf_column *out) {
  if (in != nullptr && out !=nullptr) {
    gdf_column_view(out, in->data, in->valid, in->size, in->dtype);
  }
}

gdf_error gdf_adj_list_view(gdf_graph *graph, const gdf_column *offsets,
                                 const gdf_column *indices, const gdf_column *edge_data) {
  GDF_REQUIRE( offsets->null_count == 0 , GDF_VALIDITY_UNSUPPORTED );
  GDF_REQUIRE( indices->null_count == 0 , GDF_VALIDITY_UNSUPPORTED );
  GDF_REQUIRE( (offsets->dtype == indices->dtype), GDF_UNSUPPORTED_DTYPE );
  GDF_REQUIRE( ((offsets->dtype == GDF_INT32) || (offsets->dtype == GDF_INT64)), GDF_UNSUPPORTED_DTYPE );
  GDF_REQUIRE( (offsets->size > 0), GDF_DATASET_EMPTY );
  GDF_REQUIRE( (graph->adjList == nullptr) , GDF_INVALID_API_CALL);

  graph->adjList = new gdf_adj_list;
  graph->adjList->offsets = new gdf_column;
  graph->adjList->indices = new gdf_column;
  graph->adjList->ownership = 0;

  cpy_column_view(offsets, graph->adjList->offsets);
  cpy_column_view(indices, graph->adjList->indices);
  if (edge_data) {
      GDF_REQUIRE( indices->size == edge_data->size, GDF_COLUMN_SIZE_MISMATCH );
      graph->adjList->edge_data = new gdf_column;
      cpy_column_view(edge_data, graph->adjList->edge_data);
  }
  else {
    graph->adjList->edge_data = nullptr;
  }
  return GDF_SUCCESS;
}

gdf_error gdf_adj_list::get_vertex_identifiers(gdf_column *identifiers) {
  GDF_REQUIRE( offsets != nullptr , GDF_INVALID_API_CALL);
  GDF_REQUIRE( offsets->data != nullptr , GDF_INVALID_API_CALL);
  cugraph::sequence<int>((int)offsets->size-1, (int*)identifiers->data);
  return GDF_SUCCESS;
}

gdf_error gdf_adj_list::get_source_indices (gdf_column *src_indices) {
  GDF_REQUIRE( offsets != nullptr , GDF_INVALID_API_CALL);
  GDF_REQUIRE( offsets->data != nullptr , GDF_INVALID_API_CALL);
  GDF_REQUIRE( src_indices->size == indices->size, GDF_COLUMN_SIZE_MISMATCH );
  GDF_REQUIRE( src_indices->dtype == indices->dtype, GDF_UNSUPPORTED_DTYPE );
  GDF_REQUIRE( src_indices->size > 0, GDF_DATASET_EMPTY );
  cugraph::offsets_to_indices<int>((int*)offsets->data, offsets->size-1, (int*)src_indices->data);

  return GDF_SUCCESS;
}

<<<<<<< HEAD
gdf_error gdf_renumber_vertices(const gdf_column *src, const gdf_column *dst,
				gdf_column **src_renumbered, gdf_column **dst_renumbered,
				gdf_column **numbering_map) {

  GDF_REQUIRE( src->size == dst->size, GDF_COLUMN_SIZE_MISMATCH );
  GDF_REQUIRE( src->dtype == dst->dtype, GDF_UNSUPPORTED_DTYPE );
  GDF_REQUIRE( ((src->dtype == GDF_INT32) || (src->dtype == GDF_INT64)), GDF_UNSUPPORTED_DTYPE );
  GDF_REQUIRE( src->size > 0, GDF_DATASET_EMPTY ); 

  *src_renumbered = new gdf_column;
  *dst_renumbered = new gdf_column;
  *numbering_map = new gdf_column;

  //
  //  TODO: we're currently renumbering without using valid.  We need to
  //        worry about that at some point, but for now we'll just
  //        copy the valid pointers to the new columns and go from there.
  //
  cudaStream_t stream{nullptr};

  size_t src_size = src->size;
  size_t new_size;

  //
  // TODO:  I assume int64_t for output.  A few thoughts:
  //
  //    * I could match src->dtype - since if the raw values fit in an int32_t,
  //      then the renumbered values must fit within an int32_t
  //    * If new_size < (2^31 - 1) then I could allocate 32-bit integers
  //      and copy them in order to make the final footprint smaller.
  //
  //
  //  NOTE:  Forcing match right now - it appears that cugraph is artficially
  //         forcing the type to be 32
  if (src->dtype == GDF_INT32) {
    int32_t *tmp;

    printf("in renumber, 32-bit\n");
    ALLOC_MANAGED_TRY((void**) &tmp, sizeof(int32_t) * src->size, stream);
    gdf_column_view((*src_renumbered), tmp, src->valid, src->size, src->dtype);
  
    ALLOC_MANAGED_TRY((void**) &tmp, sizeof(int32_t) * src->size, stream);
    gdf_column_view((*dst_renumbered), tmp, dst->valid, dst->size, dst->dtype);

    gdf_error err = cugraph::renumber_vertices(src_size,
					       (const int32_t *) src->data,
					       (const int32_t *) dst->data,
					       (int32_t *) (*src_renumbered)->data,
					       (int32_t *) (*dst_renumbered)->data,
					       &new_size, &tmp);
    if (err != GDF_SUCCESS)
      return err;

    gdf_column_view((*numbering_map), tmp, nullptr, new_size, src->dtype);
  } else if (src->dtype == GDF_INT64) {

    //
    //  NOTE: At the moment, we force the renumbered graph to use
    //        32-bit integer ids.  Since renumbering is going to make
    //        the vertex range dense, this limits us to 2 billion
    //        vertices.
    //
    //        The renumbering code supports 64-bit integer generation
    //        so we can run this with int64_t output if desired...
    //        but none of the algorithms support that.
    //
    printf("in renumber, 64-bit, src->dtype = %d\n", src->dtype);
    int64_t *tmp;
    ALLOC_MANAGED_TRY((void**) &tmp, sizeof(int32_t) * src->size, stream);
    gdf_column_view((*src_renumbered), tmp, src->valid, src->size, GDF_INT32);
  
    ALLOC_MANAGED_TRY((void**) &tmp, sizeof(int32_t) * src->size, stream);
    gdf_column_view((*dst_renumbered), tmp, dst->valid, dst->size, GDF_INT32);

    gdf_error err = cugraph::renumber_vertices(src_size,
					       (const int64_t *) src->data,
					       (const int64_t *) dst->data,
					       (int32_t *) (*src_renumbered)->data,
					       (int32_t *) (*dst_renumbered)->data,
					       &new_size, &tmp);
    if (err != GDF_SUCCESS)
      return err;

    //
    //  If there are too many vertices then the renumbering overflows so we'll
    //  return an error.
    //
    if (new_size > 0x7fffffff) {
      ALLOC_FREE_TRY((*src_renumbered), stream);
      ALLOC_FREE_TRY((*dst_renumbered), stream);
      return GDF_COLUMN_SIZE_TOO_BIG;
    }

    gdf_column_view((*numbering_map), tmp, nullptr, new_size, src->dtype);

    printf("done with renumbering, data types: %d, %d, %d\n", (*src_renumbered)->dtype, (*dst_renumbered)->dtype, (*numbering_map)->dtype);
  } else {
    return GDF_UNSUPPORTED_DTYPE;
  }

  return GDF_SUCCESS;
}

gdf_error gdf_edge_list_view(gdf_graph *graph, const gdf_column *src_indices, 
=======
gdf_error gdf_edge_list_view(gdf_graph *graph, const gdf_column *src_indices,
>>>>>>> e008ba3e
                                 const gdf_column *dest_indices, const gdf_column *edge_data) {
  GDF_REQUIRE( src_indices->size == dest_indices->size, GDF_COLUMN_SIZE_MISMATCH );
  GDF_REQUIRE( src_indices->dtype == dest_indices->dtype, GDF_UNSUPPORTED_DTYPE );
  GDF_REQUIRE( ((src_indices->dtype == GDF_INT32) || (src_indices->dtype == GDF_INT64)), GDF_UNSUPPORTED_DTYPE );
  GDF_REQUIRE( src_indices->size > 0, GDF_DATASET_EMPTY );
  GDF_REQUIRE( src_indices->null_count == 0 , GDF_VALIDITY_UNSUPPORTED );
  GDF_REQUIRE( dest_indices->null_count == 0 , GDF_VALIDITY_UNSUPPORTED );
  GDF_REQUIRE( graph->edgeList == nullptr , GDF_INVALID_API_CALL);

  graph->edgeList = new gdf_edge_list;
  graph->edgeList->src_indices = new gdf_column;
  graph->edgeList->dest_indices = new gdf_column;
  graph->edgeList->ownership = 0;

  cpy_column_view(src_indices, graph->edgeList->src_indices);
  cpy_column_view(dest_indices, graph->edgeList->dest_indices);
  if (edge_data) {
      GDF_REQUIRE( src_indices->size == edge_data->size, GDF_COLUMN_SIZE_MISMATCH );
      graph->edgeList->edge_data = new gdf_column;
      cpy_column_view(edge_data, graph->edgeList->edge_data);
  }
  else {
    graph->edgeList->edge_data = nullptr;
  }

  return GDF_SUCCESS;
}

template <typename T, typename WT>
gdf_error gdf_add_adj_list_impl (gdf_graph *graph) {
    if (graph->adjList == nullptr) {
      GDF_REQUIRE( graph->edgeList != nullptr , GDF_INVALID_API_CALL);
      int nnz = graph->edgeList->src_indices->size, status = 0;
      graph->adjList = new gdf_adj_list;
      graph->adjList->offsets = new gdf_column;
      graph->adjList->indices = new gdf_column;
      graph->adjList->ownership = 1;

    if (graph->edgeList->edge_data!= nullptr) {
      graph->adjList->edge_data = new gdf_column;

<<<<<<< HEAD
      CSR_Result_Weighted<T,WT> adj_list;
      status = ConvertCOOtoCSR_weighted((T *)graph->edgeList->src_indices->data,
                                        (T *)graph->edgeList->dest_indices->data,
                                        (WT*)graph->edgeList->edge_data->data,
                                        nnz, adj_list);
      
      gdf_column_view(graph->adjList->offsets, adj_list.rowOffsets, 
=======
      CSR_Result_Weighted<int,WT> adj_list;
      status = ConvertCOOtoCSR_weighted((int*)graph->edgeList->src_indices->data, (int*)graph->edgeList->dest_indices->data, (WT*)graph->edgeList->edge_data->data, nnz, adj_list);

      gdf_column_view(graph->adjList->offsets, adj_list.rowOffsets,
>>>>>>> e008ba3e
                            nullptr, adj_list.size+1, graph->edgeList->src_indices->dtype);
      gdf_column_view(graph->adjList->indices, adj_list.colIndices,
                            nullptr, adj_list.nnz, graph->edgeList->src_indices->dtype);
      gdf_column_view(graph->adjList->edge_data, adj_list.edgeWeights,
                          nullptr, adj_list.nnz, graph->edgeList->edge_data->dtype);
    }
    else {
<<<<<<< HEAD
      CSR_Result<T> adj_list;

      status = ConvertCOOtoCSR((T *)graph->edgeList->src_indices->data,
                               (T *)graph->edgeList->dest_indices->data,
                               nnz, adj_list);
      gdf_column_view(graph->adjList->offsets, adj_list.rowOffsets, 
                            nullptr, adj_list.size+1, graph->edgeList->src_indices->dtype);

      gdf_column_view(graph->adjList->indices, adj_list.colIndices, 
=======
      CSR_Result<int> adj_list;
      status = ConvertCOOtoCSR((int*)graph->edgeList->src_indices->data,(int*)graph->edgeList->dest_indices->data, nnz, adj_list);
      gdf_column_view(graph->adjList->offsets, adj_list.rowOffsets,
                            nullptr, adj_list.size+1, graph->edgeList->src_indices->dtype);
      gdf_column_view(graph->adjList->indices, adj_list.colIndices,
>>>>>>> e008ba3e
                            nullptr, adj_list.nnz, graph->edgeList->src_indices->dtype);
    }
    if (status !=0) {
      std::cerr << "Could not generate the adj_list" << std::endl;
      return GDF_CUDA_ERROR;
    }
  }
  return GDF_SUCCESS;
}

gdf_error gdf_add_edge_list (gdf_graph *graph) {
    if (graph->edgeList == nullptr) {
      GDF_REQUIRE( graph->adjList != nullptr , GDF_INVALID_API_CALL);
      int *d_src;
      graph->edgeList = new gdf_edge_list;
      graph->edgeList->src_indices = new gdf_column;
      graph->edgeList->dest_indices = new gdf_column;
      graph->edgeList->ownership = 2;

      CUDA_TRY(cudaMallocManaged ((void**)&d_src, sizeof(int) * graph->adjList->indices->size));

      cugraph::offsets_to_indices<int>((int*)graph->adjList->offsets->data,
                                  graph->adjList->offsets->size-1,
                                  (int*)d_src);

      gdf_column_view(graph->edgeList->src_indices, d_src,
                      nullptr, graph->adjList->indices->size, graph->adjList->indices->dtype);
      cpy_column_view(graph->adjList->indices, graph->edgeList->dest_indices);

      if (graph->adjList->edge_data != nullptr) {
        graph->edgeList->edge_data = new gdf_column;
        cpy_column_view(graph->adjList->edge_data, graph->edgeList->edge_data);
      }
  }
  return GDF_SUCCESS;
}


template <typename WT>
gdf_error gdf_add_transposed_adj_list_impl (gdf_graph *graph) {
    if (graph->transposedAdjList == nullptr ) {
      GDF_REQUIRE( graph->edgeList != nullptr , GDF_INVALID_API_CALL);
      int nnz = graph->edgeList->src_indices->size, status = 0;
      graph->transposedAdjList = new gdf_adj_list;
      graph->transposedAdjList->offsets = new gdf_column;
      graph->transposedAdjList->indices = new gdf_column;
      graph->transposedAdjList->ownership = 1;

      if (graph->edgeList->edge_data) {
        graph->transposedAdjList->edge_data = new gdf_column;
        CSR_Result_Weighted<int,WT> adj_list;
<<<<<<< HEAD
        status = ConvertCOOtoCSR_weighted((int *) graph->edgeList->dest_indices->data,
                                          (int *) graph->edgeList->src_indices->data,
                                          (WT *) graph->edgeList->edge_data->data,
                                          nnz, adj_list);
        gdf_column_view(graph->transposedAdjList->offsets, adj_list.rowOffsets, 
=======
        status = ConvertCOOtoCSR_weighted( (int*)graph->edgeList->dest_indices->data, (int*)graph->edgeList->src_indices->data, (WT*)graph->edgeList->edge_data->data, nnz, adj_list);
        gdf_column_view(graph->transposedAdjList->offsets, adj_list.rowOffsets,
>>>>>>> e008ba3e
                              nullptr, adj_list.size+1, graph->edgeList->src_indices->dtype);
        gdf_column_view(graph->transposedAdjList->indices, adj_list.colIndices,
                              nullptr, adj_list.nnz, graph->edgeList->src_indices->dtype);
        gdf_column_view(graph->transposedAdjList->edge_data, adj_list.edgeWeights,
                            nullptr, adj_list.nnz, graph->edgeList->edge_data->dtype);
      }
      else {

        CSR_Result<int> adj_list;
<<<<<<< HEAD
        status = ConvertCOOtoCSR((int *) graph->edgeList->dest_indices->data,
                                 (int *) graph->edgeList->src_indices->data,
                                 nnz, adj_list);      
        gdf_column_view(graph->transposedAdjList->offsets, adj_list.rowOffsets, 
=======
        status = ConvertCOOtoCSR((int*)graph->edgeList->dest_indices->data, (int*)graph->edgeList->src_indices->data, nnz, adj_list);
        gdf_column_view(graph->transposedAdjList->offsets, adj_list.rowOffsets,
>>>>>>> e008ba3e
                              nullptr, adj_list.size+1, graph->edgeList->src_indices->dtype);
        gdf_column_view(graph->transposedAdjList->indices, adj_list.colIndices,
                              nullptr, adj_list.nnz, graph->edgeList->src_indices->dtype);
      }
      if (status !=0) {
        std::cerr << "Could not generate the adj_list" << std::endl;
        return GDF_CUDA_ERROR;
      }
    }
    return GDF_SUCCESS;
}

gdf_error gdf_degree_impl(int n, int e, gdf_column* col_ptr, gdf_column* degree, bool offsets) {
  if(offsets == true) {
    dim3 nthreads, nblocks;
    nthreads.x = min(n, CUDA_MAX_KERNEL_THREADS);
    nthreads.y = 1;
    nthreads.z = 1;
    nblocks.x = min((n + nthreads.x - 1) / nthreads.x, CUDA_MAX_BLOCKS);
    nblocks.y = 1;
    nblocks.z = 1;

    switch (col_ptr->dtype) {
      case GDF_INT32:   cugraph::degree_offsets<int, float> <<<nblocks, nthreads>>>(n, e, static_cast<int*>(col_ptr->data), static_cast<int*>(degree->data));break;
      default: return GDF_UNSUPPORTED_DTYPE;
    }
  }
  else {
    dim3 nthreads, nblocks;
    nthreads.x = min(e, CUDA_MAX_KERNEL_THREADS);
    nthreads.y = 1;
    nthreads.z = 1;
    nblocks.x = min((e + nthreads.x - 1) / nthreads.x, CUDA_MAX_BLOCKS);
    nblocks.y = 1;
    nblocks.z = 1;

    switch (col_ptr->dtype) {
      case GDF_INT32:   cugraph::degree_coo<int, float> <<<nblocks, nthreads>>>(n, e, static_cast<int*>(col_ptr->data), static_cast<int*>(degree->data));break;
      default: return GDF_UNSUPPORTED_DTYPE;
    }
  }
  return GDF_SUCCESS;
}


gdf_error gdf_degree(gdf_graph *graph, gdf_column *degree, int x) {
  // Calculates the degree of all nodes of the graph
  // x = 0: in+out degree
  // x = 1: in-degree
  // x = 2: out-degree
  GDF_REQUIRE(graph->adjList != nullptr || graph->transposedAdjList != nullptr, GDF_INVALID_API_CALL);
  int n;
  int e;
  if(graph->adjList != nullptr) {
    n = graph->adjList->offsets->size -1;
    e = graph->adjList->indices->size;
  }
  else {
    n = graph->transposedAdjList->offsets->size - 1;
    e = graph->transposedAdjList->indices->size;
  }

  if(x!=1) {
    // Computes out-degree for x=0 and x=2
    if(graph->adjList)
      gdf_degree_impl(n, e, graph->adjList->offsets, degree, true);
    else
      gdf_degree_impl(n, e, graph->transposedAdjList->indices, degree, false);
  }

  if(x!=2) {
    // Computes in-degree for x=0 and x=1
    if(graph->adjList)
      gdf_degree_impl(n, e, graph->adjList->indices, degree, false);
    else
      gdf_degree_impl(n, e, graph->transposedAdjList->offsets, degree, true);
  }
  return GDF_SUCCESS;
}


template <typename WT>
gdf_error gdf_pagerank_impl (gdf_graph *graph,
                      gdf_column *pagerank, float alpha = 0.85,
                      float tolerance = 1e-4, int max_iter = 200,
                      bool has_guess = false) {
  GDF_REQUIRE( graph->edgeList != nullptr, GDF_VALIDITY_UNSUPPORTED );
  GDF_REQUIRE( graph->edgeList->src_indices->size == graph->edgeList->dest_indices->size, GDF_COLUMN_SIZE_MISMATCH );
  GDF_REQUIRE( graph->edgeList->src_indices->dtype == graph->edgeList->dest_indices->dtype, GDF_UNSUPPORTED_DTYPE );
  GDF_REQUIRE( graph->edgeList->src_indices->null_count == 0 , GDF_VALIDITY_UNSUPPORTED );
  GDF_REQUIRE( graph->edgeList->dest_indices->null_count == 0 , GDF_VALIDITY_UNSUPPORTED );
  GDF_REQUIRE( pagerank != nullptr , GDF_INVALID_API_CALL );
  GDF_REQUIRE( pagerank->data != nullptr , GDF_INVALID_API_CALL );
  GDF_REQUIRE( pagerank->null_count == 0 , GDF_VALIDITY_UNSUPPORTED );
  GDF_REQUIRE( pagerank->size > 0 , GDF_INVALID_API_CALL );

  int m=pagerank->size, nnz = graph->edgeList->src_indices->size, status = 0;
  WT *d_pr, *d_val = nullptr, *d_leaf_vector = nullptr;
  WT res = 1.0;
  WT *residual = &res;

  if (graph->transposedAdjList == nullptr) {
    gdf_add_transposed_adj_list(graph);
  }
  cudaStream_t stream{nullptr};
  ALLOC_MANAGED_TRY((void**)&d_leaf_vector, sizeof(WT) * m, stream);
  ALLOC_MANAGED_TRY((void**)&d_val, sizeof(WT) * nnz , stream);
  ALLOC_MANAGED_TRY((void**)&d_pr,    sizeof(WT) * m, stream);

  //  The templating for HT_matrix_csc_coo assumes that m, nnz and data are all the same type
  cugraph::HT_matrix_csc_coo(m, nnz, (int *)graph->transposedAdjList->offsets->data, (int *)graph->transposedAdjList->indices->data, d_val, d_leaf_vector);

  if (has_guess)
  {
    GDF_REQUIRE( pagerank->data != nullptr, GDF_VALIDITY_UNSUPPORTED );
    cugraph::copy<WT>(m, (WT*)pagerank->data, d_pr);
  }

<<<<<<< HEAD
  status = cugraph::pagerank<int, WT>( m,nnz, (int *) graph->transposedAdjList->offsets->data, (int *) graph->transposedAdjList->indices->data, 
=======
  status = cugraph::pagerank<int,WT>( m,nnz, (int*)graph->transposedAdjList->offsets->data, (int*)graph->transposedAdjList->indices->data,
>>>>>>> e008ba3e
    d_val, alpha, d_leaf_vector, false, tolerance, max_iter, d_pr, residual);

  if (status !=0)
    switch ( status ) {
      case -1: std::cerr<< "Error : bad parameters in Pagerank"<<std::endl; return GDF_CUDA_ERROR;
      case 1: std::cerr<< "Warning : Pagerank did not reached the desired tolerance"<<std::endl;  return GDF_CUDA_ERROR;
      default:  std::cerr<< "Pagerank failed"<<std::endl;  return GDF_CUDA_ERROR;
    }

  cugraph::copy<WT>(m, d_pr, (WT*)pagerank->data);

  ALLOC_FREE_TRY(d_val, stream);
  ALLOC_FREE_TRY(d_pr, stream);
  ALLOC_FREE_TRY(d_leaf_vector, stream);

  return GDF_SUCCESS;
}

gdf_error gdf_add_adj_list(gdf_graph *graph) {
  if (graph->adjList != nullptr)
    return GDF_SUCCESS;

  GDF_REQUIRE( graph->edgeList != nullptr , GDF_INVALID_API_CALL);
  GDF_REQUIRE( graph->edgeList->src_indices->dtype == GDF_INT32, GDF_UNSUPPORTED_DTYPE );

  if (graph->edgeList->edge_data != nullptr) {
    switch (graph->edgeList->edge_data->dtype) {
      case GDF_FLOAT32:   return gdf_add_adj_list_impl<int, float>(graph);
      case GDF_FLOAT64:   return gdf_add_adj_list_impl<int, double>(graph);
      default: return GDF_UNSUPPORTED_DTYPE;
    }
  }
  else {
    return gdf_add_adj_list_impl<int, float>(graph);
  }
}

gdf_error gdf_add_transposed_adj_list(gdf_graph *graph) {
  if (graph->edgeList == nullptr)
    gdf_add_edge_list(graph);

  GDF_REQUIRE(graph->edgeList->src_indices->dtype == GDF_INT32, GDF_UNSUPPORTED_DTYPE);
  GDF_REQUIRE(graph->edgeList->dest_indices->dtype == GDF_INT32, GDF_UNSUPPORTED_DTYPE);

  if (graph->edgeList->edge_data != nullptr) {
    switch (graph->edgeList->edge_data->dtype) {
      case GDF_FLOAT32:   return gdf_add_transposed_adj_list_impl<float>(graph);
      case GDF_FLOAT64:   return gdf_add_transposed_adj_list_impl<double>(graph);
      default: return GDF_UNSUPPORTED_DTYPE;
    }
  }
  else {
    return gdf_add_transposed_adj_list_impl<float>(graph);
  }
}

gdf_error gdf_delete_adj_list(gdf_graph *graph) {
  if (graph->adjList) {
    delete graph->adjList;
  }
  graph->adjList = nullptr;
  return GDF_SUCCESS;
}

gdf_error gdf_delete_edge_list(gdf_graph *graph) {
  if (graph->edgeList) {
    delete graph->edgeList;
  }
  graph->edgeList = nullptr;
  return GDF_SUCCESS;
}

gdf_error gdf_delete_transposed_adj_list(gdf_graph *graph) {
  if (graph->transposedAdjList) {
    delete graph->transposedAdjList;
  }
  graph->transposedAdjList = nullptr;
  return GDF_SUCCESS;
}

gdf_error gdf_pagerank(gdf_graph *graph, gdf_column *pagerank, float alpha, float tolerance, int max_iter, bool has_guess) {
  //
  //  page rank operates on CSR and can't currently support 64-bit integers.
  //
  //  If csr doesn't exist, create it.  Then check type to make sure it is 32-bit.
  //
  GDF_REQUIRE(graph->adjList != nullptr || graph->edgeList != nullptr, GDF_INVALID_API_CALL);
  gdf_error err = gdf_add_adj_list(graph);
  if (err != GDF_SUCCESS)
    return err;

  GDF_REQUIRE(graph->adjList->offsets->dtype == GDF_INT32, GDF_UNSUPPORTED_DTYPE);
  GDF_REQUIRE(graph->adjList->indices->dtype == GDF_INT32, GDF_UNSUPPORTED_DTYPE);

  switch (pagerank->dtype) {
    case GDF_FLOAT32:   return gdf_pagerank_impl<float>(graph, pagerank, alpha, tolerance, max_iter, has_guess);
    case GDF_FLOAT64:   return gdf_pagerank_impl<double>(graph, pagerank, alpha, tolerance, max_iter, has_guess);
    default: return GDF_UNSUPPORTED_DTYPE;
  }
}

gdf_error gdf_bfs(gdf_graph *graph, gdf_column *distances, gdf_column *predecessors, int start_node, bool directed) {
  GDF_REQUIRE(graph->adjList != nullptr || graph->edgeList != nullptr, GDF_INVALID_API_CALL);
  gdf_error err = gdf_add_adj_list(graph);
  if (err != GDF_SUCCESS)
    return err;
  GDF_REQUIRE(graph->adjList->offsets->dtype == GDF_INT32, GDF_UNSUPPORTED_DTYPE);
  GDF_REQUIRE(graph->adjList->indices->dtype == GDF_INT32, GDF_UNSUPPORTED_DTYPE);
  GDF_REQUIRE(distances->dtype == GDF_INT32, GDF_UNSUPPORTED_DTYPE);
  GDF_REQUIRE(predecessors->dtype == GDF_INT32, GDF_UNSUPPORTED_DTYPE);

  int n = graph->adjList->offsets->size - 1;
  int e = graph->adjList->indices->size;
  int* offsets_ptr = (int*)graph->adjList->offsets->data;
  int* indices_ptr = (int*)graph->adjList->indices->data;
  int* distances_ptr = (int*)distances->data;
  int* predecessors_ptr = (int*)predecessors->data;
  int alpha = 15;
  int beta = 18;

  cugraph::Bfs<int> bfs(n, e, offsets_ptr, indices_ptr, directed, alpha, beta);
  bfs.configure(distances_ptr, predecessors_ptr, nullptr);
  bfs.traverse(start_node);
  return GDF_SUCCESS;
}

gdf_error gdf_louvain(gdf_graph *graph, void *final_modularity, void *num_level, gdf_column *louvain_parts) {
  GDF_REQUIRE(graph->adjList != nullptr || graph->edgeList != nullptr, GDF_INVALID_API_CALL);
  gdf_error err = gdf_add_adj_list(graph);
  if (err != GDF_SUCCESS)
    return err;

  size_t n = graph->adjList->offsets->size - 1;
  size_t e = graph->adjList->indices->size;

  void* offsets_ptr = graph->adjList->offsets->data;
  void* indices_ptr = graph->adjList->indices->data;

  void* value_ptr;
  Vector<float> d_values;
  if(graph->adjList->edge_data) {
      value_ptr = graph->adjList->edge_data->data;
  }
  else {
      cudaStream_t stream { nullptr };
      rmm_temp_allocator allocator(stream);
      d_values.resize(graph->adjList->indices->size);
      thrust::fill(thrust::cuda::par(allocator).on(stream), d_values.begin(), d_values.end(), 1.0);
      value_ptr = (void * ) thrust::raw_pointer_cast(d_values.data());
  }

  void* louvain_parts_ptr = louvain_parts->data;

  auto gdf_to_cudadtype= [](gdf_column *col){
    cudaDataType_t cuda_dtype;
    switch(col->dtype){
      case GDF_INT8: cuda_dtype = CUDA_R_8I; break;
      case GDF_INT32: cuda_dtype = CUDA_R_32I; break;
      case GDF_FLOAT32: cuda_dtype = CUDA_R_32F; break;
      case GDF_FLOAT64: cuda_dtype = CUDA_R_64F; break;
      default: throw new std::invalid_argument("Cannot convert data type");
      }return cuda_dtype;
  };

  cudaDataType_t index_type = gdf_to_cudadtype(graph->adjList->indices);
  cudaDataType_t val_type = graph->adjList->edge_data? gdf_to_cudadtype(graph->adjList->edge_data): CUDA_R_32F;

  nvgraphLouvain(index_type, val_type, n, e, offsets_ptr, indices_ptr, value_ptr, 1, 0, NULL,
                 final_modularity, louvain_parts_ptr, num_level);
  return GDF_SUCCESS;
}

template <typename idx_t,typename val_t>
gdf_error gdf_snmg_csrmv_impl (size_t * part_offsets, gdf_column * off, gdf_column * ind, gdf_column * val, gdf_column ** x_cols){
  
  GDF_REQUIRE( part_offsets != nullptr, GDF_INVALID_API_CALL );
  GDF_REQUIRE( off != nullptr, GDF_INVALID_API_CALL );
  GDF_REQUIRE( ind != nullptr, GDF_INVALID_API_CALL );
  GDF_REQUIRE( val != nullptr, GDF_INVALID_API_CALL );
  GDF_REQUIRE( x_cols != nullptr, GDF_INVALID_API_CALL );
  GDF_REQUIRE( off->size > 0, GDF_INVALID_API_CALL );
  GDF_REQUIRE( ind->size > 0, GDF_INVALID_API_CALL );
  GDF_REQUIRE( val->size > 0, GDF_INVALID_API_CALL );
  GDF_REQUIRE( ind->size == val->size, GDF_COLUMN_SIZE_MISMATCH ); 
  GDF_REQUIRE( off->dtype == ind->dtype, GDF_UNSUPPORTED_DTYPE );  
  GDF_REQUIRE( off->null_count + ind->null_count + val->null_count == 0 , GDF_VALIDITY_UNSUPPORTED );                 

  gdf_error status;
  auto p = omp_get_num_threads();

  val_t* x[p];
  for (auto i = 0; i < p; ++i)
  {
    GDF_REQUIRE( x_cols[i] != nullptr, GDF_INVALID_API_CALL );
    GDF_REQUIRE( x_cols[i]->size > 0, GDF_INVALID_API_CALL );
    x[i]= static_cast<val_t*>(x_cols[i]->data);
  }
  status = cugraph::snmg_csrmv<idx_t,val_t>(part_offsets,
                                      static_cast<idx_t*>(off->data), 
                                      static_cast<idx_t*>(ind->data), 
                                      static_cast<val_t*>(val->data), 
                                      x);
  return status;
}

gdf_error gdf_snmg_csrmv (size_t * part_offsets, gdf_column * off, gdf_column * ind, gdf_column * val, gdf_column ** x_cols){
    switch (val->dtype) {
      case GDF_FLOAT32:   return gdf_snmg_csrmv_impl<int,float>(part_offsets, off, ind, val, x_cols);
      case GDF_FLOAT64:   return gdf_snmg_csrmv_impl<int,double>(part_offsets, off, ind, val, x_cols);
      default: return GDF_UNSUPPORTED_DTYPE;
    }
}<|MERGE_RESOLUTION|>--- conflicted
+++ resolved
@@ -115,7 +115,6 @@
   return GDF_SUCCESS;
 }
 
-<<<<<<< HEAD
 gdf_error gdf_renumber_vertices(const gdf_column *src, const gdf_column *dst,
 				gdf_column **src_renumbered, gdf_column **dst_renumbered,
 				gdf_column **numbering_map) {
@@ -219,10 +218,7 @@
   return GDF_SUCCESS;
 }
 
-gdf_error gdf_edge_list_view(gdf_graph *graph, const gdf_column *src_indices, 
-=======
 gdf_error gdf_edge_list_view(gdf_graph *graph, const gdf_column *src_indices,
->>>>>>> e008ba3e
                                  const gdf_column *dest_indices, const gdf_column *edge_data) {
   GDF_REQUIRE( src_indices->size == dest_indices->size, GDF_COLUMN_SIZE_MISMATCH );
   GDF_REQUIRE( src_indices->dtype == dest_indices->dtype, GDF_UNSUPPORTED_DTYPE );
@@ -264,20 +260,10 @@
     if (graph->edgeList->edge_data!= nullptr) {
       graph->adjList->edge_data = new gdf_column;
 
-<<<<<<< HEAD
-      CSR_Result_Weighted<T,WT> adj_list;
-      status = ConvertCOOtoCSR_weighted((T *)graph->edgeList->src_indices->data,
-                                        (T *)graph->edgeList->dest_indices->data,
-                                        (WT*)graph->edgeList->edge_data->data,
-                                        nnz, adj_list);
-      
-      gdf_column_view(graph->adjList->offsets, adj_list.rowOffsets, 
-=======
       CSR_Result_Weighted<int,WT> adj_list;
       status = ConvertCOOtoCSR_weighted((int*)graph->edgeList->src_indices->data, (int*)graph->edgeList->dest_indices->data, (WT*)graph->edgeList->edge_data->data, nnz, adj_list);
 
       gdf_column_view(graph->adjList->offsets, adj_list.rowOffsets,
->>>>>>> e008ba3e
                             nullptr, adj_list.size+1, graph->edgeList->src_indices->dtype);
       gdf_column_view(graph->adjList->indices, adj_list.colIndices,
                             nullptr, adj_list.nnz, graph->edgeList->src_indices->dtype);
@@ -285,23 +271,11 @@
                           nullptr, adj_list.nnz, graph->edgeList->edge_data->dtype);
     }
     else {
-<<<<<<< HEAD
-      CSR_Result<T> adj_list;
-
-      status = ConvertCOOtoCSR((T *)graph->edgeList->src_indices->data,
-                               (T *)graph->edgeList->dest_indices->data,
-                               nnz, adj_list);
-      gdf_column_view(graph->adjList->offsets, adj_list.rowOffsets, 
-                            nullptr, adj_list.size+1, graph->edgeList->src_indices->dtype);
-
-      gdf_column_view(graph->adjList->indices, adj_list.colIndices, 
-=======
       CSR_Result<int> adj_list;
       status = ConvertCOOtoCSR((int*)graph->edgeList->src_indices->data,(int*)graph->edgeList->dest_indices->data, nnz, adj_list);
       gdf_column_view(graph->adjList->offsets, adj_list.rowOffsets,
                             nullptr, adj_list.size+1, graph->edgeList->src_indices->dtype);
       gdf_column_view(graph->adjList->indices, adj_list.colIndices,
->>>>>>> e008ba3e
                             nullptr, adj_list.nnz, graph->edgeList->src_indices->dtype);
     }
     if (status !=0) {
@@ -353,16 +327,8 @@
       if (graph->edgeList->edge_data) {
         graph->transposedAdjList->edge_data = new gdf_column;
         CSR_Result_Weighted<int,WT> adj_list;
-<<<<<<< HEAD
-        status = ConvertCOOtoCSR_weighted((int *) graph->edgeList->dest_indices->data,
-                                          (int *) graph->edgeList->src_indices->data,
-                                          (WT *) graph->edgeList->edge_data->data,
-                                          nnz, adj_list);
-        gdf_column_view(graph->transposedAdjList->offsets, adj_list.rowOffsets, 
-=======
         status = ConvertCOOtoCSR_weighted( (int*)graph->edgeList->dest_indices->data, (int*)graph->edgeList->src_indices->data, (WT*)graph->edgeList->edge_data->data, nnz, adj_list);
         gdf_column_view(graph->transposedAdjList->offsets, adj_list.rowOffsets,
->>>>>>> e008ba3e
                               nullptr, adj_list.size+1, graph->edgeList->src_indices->dtype);
         gdf_column_view(graph->transposedAdjList->indices, adj_list.colIndices,
                               nullptr, adj_list.nnz, graph->edgeList->src_indices->dtype);
@@ -372,15 +338,8 @@
       else {
 
         CSR_Result<int> adj_list;
-<<<<<<< HEAD
-        status = ConvertCOOtoCSR((int *) graph->edgeList->dest_indices->data,
-                                 (int *) graph->edgeList->src_indices->data,
-                                 nnz, adj_list);      
-        gdf_column_view(graph->transposedAdjList->offsets, adj_list.rowOffsets, 
-=======
         status = ConvertCOOtoCSR((int*)graph->edgeList->dest_indices->data, (int*)graph->edgeList->src_indices->data, nnz, adj_list);
         gdf_column_view(graph->transposedAdjList->offsets, adj_list.rowOffsets,
->>>>>>> e008ba3e
                               nullptr, adj_list.size+1, graph->edgeList->src_indices->dtype);
         gdf_column_view(graph->transposedAdjList->indices, adj_list.colIndices,
                               nullptr, adj_list.nnz, graph->edgeList->src_indices->dtype);
@@ -499,11 +458,7 @@
     cugraph::copy<WT>(m, (WT*)pagerank->data, d_pr);
   }
 
-<<<<<<< HEAD
-  status = cugraph::pagerank<int, WT>( m,nnz, (int *) graph->transposedAdjList->offsets->data, (int *) graph->transposedAdjList->indices->data, 
-=======
   status = cugraph::pagerank<int,WT>( m,nnz, (int*)graph->transposedAdjList->offsets->data, (int*)graph->transposedAdjList->indices->data,
->>>>>>> e008ba3e
     d_val, alpha, d_leaf_vector, false, tolerance, max_iter, d_pr, residual);
 
   if (status !=0)
