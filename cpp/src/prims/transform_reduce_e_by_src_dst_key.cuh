/*
 * Copyright (c) 2020-2022, NVIDIA CORPORATION.
 *
 * Licensed under the Apache License, Version 2.0 (the "License");
 * you may not use this file except in compliance with the License.
 * You may obtain a copy of the License at
 *
 *     http://www.apache.org/licenses/LICENSE-2.0
 *
 * Unless required by applicable law or agreed to in writing, software
 * distributed under the License is distributed on an "AS IS" BASIS,
 * WITHOUT WARRANTIES OR CONDITIONS OF ANY KIND, either express or implied.
 * See the License for the specific language governing permissions and
 * limitations under the License.
 */
#pragma once

#include <detail/graph_utils.cuh>
#include <prims/property_op_utils.cuh>

#include <cugraph/edge_partition_device_view.cuh>
#include <cugraph/edge_partition_endpoint_property_device_view.cuh>
#include <cugraph/edge_src_dst_property.hpp>
#include <cugraph/graph_view.hpp>
#include <cugraph/utilities/dataframe_buffer.hpp>
#include <cugraph/utilities/error.hpp>
#include <cugraph/utilities/shuffle_comm.cuh>
#include <cugraph/utilities/thrust_tuple_utils.hpp>

#include <raft/handle.hpp>

#include <thrust/copy.h>
#include <thrust/count.h>
#include <thrust/iterator/counting_iterator.h>
#include <thrust/optional.h>
#include <thrust/reduce.h>
#include <thrust/sort.h>
#include <thrust/tuple.h>

#include <type_traits>

namespace cugraph {

namespace detail {

// FIXME: block size requires tuning
int32_t constexpr transform_reduce_e_by_src_dst_key_kernel_block_size = 128;

template <bool edge_partition_src_key,
          typename GraphViewType,
          typename EdgePartitionSrcValueInputWrapper,
          typename EdgePartitionDstValueInputWrapper,
          typename EdgePartitionSrcDstKeyInputWrapper,
          typename EdgeOp,
          typename ValueIterator>
__device__ void update_buffer_element(
  edge_partition_device_view_t<typename GraphViewType::vertex_type,
                               typename GraphViewType::edge_type,
                               typename GraphViewType::weight_type,
                               GraphViewType::is_multi_gpu>& edge_partition,
  typename GraphViewType::vertex_type major,
  typename GraphViewType::vertex_type minor,
  typename GraphViewType::weight_type weight,
  EdgePartitionSrcValueInputWrapper edge_partition_src_value_input,
  EdgePartitionDstValueInputWrapper edge_partition_dst_value_input,
  EdgePartitionSrcDstKeyInputWrapper edge_partition_src_dst_key_input,
  EdgeOp e_op,
  typename GraphViewType::vertex_type* key,
<<<<<<< HEAD
  ValueIterator value_first)
=======
  ValueIterator value_iter)
>>>>>>> 1e85ee56
{
  using vertex_t = typename GraphViewType::vertex_type;

  auto major_offset = edge_partition.major_offset_from_major_nocheck(major);
  auto minor_offset = edge_partition.minor_offset_from_minor_nocheck(minor);
  auto src          = GraphViewType::is_storage_transposed ? minor : major;
  auto dst          = GraphViewType::is_storage_transposed ? major : minor;
  auto src_offset   = GraphViewType::is_storage_transposed ? minor_offset : major_offset;
  auto dst_offset   = GraphViewType::is_storage_transposed ? major_offset : minor_offset;

  *key = edge_partition_src_dst_key_input.get(
    ((GraphViewType::is_storage_transposed != edge_partition_src_key) ? major_offset
                                                                      : minor_offset));
<<<<<<< HEAD
  *value_first = evaluate_edge_op<GraphViewType,
                                  vertex_t,
                                  EdgePartitionSrcValueInputWrapper,
                                  EdgePartitionDstValueInputWrapper,
                                  EdgeOp>()
                   .compute(src,
                            dst,
                            weight,
                            edge_partition_src_value_input.get(src_offset),
                            edge_partition_dst_value_input.get(dst_offset),
                            e_op);
=======
  *value_iter = evaluate_edge_op<GraphViewType,
                                 vertex_t,
                                 EdgePartitionSrcValueInputWrapper,
                                 EdgePartitionDstValueInputWrapper,
                                 EdgeOp>()
                  .compute(src,
                           dst,
                           weight,
                           edge_partition_src_value_input.get(src_offset),
                           edge_partition_dst_value_input.get(dst_offset),
                           e_op);
>>>>>>> 1e85ee56
}

template <bool edge_partition_src_key,
          typename GraphViewType,
          typename EdgePartitionSrcValueInputWrapper,
          typename EdgePartitionDstValueInputWrapper,
          typename EdgePartitionSrcDstKeyInputWrapper,
          typename EdgeOp,
          typename ValueIterator>
__global__ void transform_reduce_by_src_dst_key_hypersparse(
  edge_partition_device_view_t<typename GraphViewType::vertex_type,
                               typename GraphViewType::edge_type,
                               typename GraphViewType::weight_type,
                               GraphViewType::is_multi_gpu> edge_partition,
  EdgePartitionSrcValueInputWrapper edge_partition_src_value_input,
  EdgePartitionDstValueInputWrapper edge_partition_dst_value_input,
  EdgePartitionSrcDstKeyInputWrapper edge_partition_src_dst_key_input,
  EdgeOp e_op,
  typename GraphViewType::vertex_type* keys,
<<<<<<< HEAD
  ValueIterator value_first)
=======
  ValueIterator value_iter)
>>>>>>> 1e85ee56
{
  using vertex_t = typename GraphViewType::vertex_type;
  using edge_t   = typename GraphViewType::edge_type;
  using weight_t = typename GraphViewType::weight_type;

  auto const tid          = threadIdx.x + blockIdx.x * blockDim.x;
  auto major_start_offset = static_cast<size_t>(*(edge_partition.major_hypersparse_first()) -
                                                edge_partition.major_range_first());
  auto idx                = static_cast<size_t>(tid);

  auto dcs_nzd_vertex_count = *(edge_partition.dcs_nzd_vertex_count());

  while (idx < static_cast<size_t>(dcs_nzd_vertex_count)) {
    auto major =
      *(edge_partition.major_from_major_hypersparse_idx_nocheck(static_cast<vertex_t>(idx)));
    auto major_idx =
      major_start_offset + idx;  // major_offset != major_idx in the hypersparse region
    vertex_t const* indices{nullptr};
    thrust::optional<weight_t const*> weights{thrust::nullopt};
    edge_t local_degree{};
    thrust::tie(indices, weights, local_degree) =
      edge_partition.local_edges(static_cast<vertex_t>(major_idx));
    auto local_offset = edge_partition.local_offset(major_idx);
    for (edge_t i = 0; i < local_degree; ++i) {
      update_buffer_element<edge_partition_src_key, GraphViewType>(
        edge_partition,
        major,
        indices[i],
        weights ? (*weights)[i] : weight_t{1.0},
        edge_partition_src_value_input,
        edge_partition_dst_value_input,
        edge_partition_src_dst_key_input,
        e_op,
        keys + local_offset + i,
<<<<<<< HEAD
        value_first + local_offset + i);
=======
        value_iter + local_offset + i);
>>>>>>> 1e85ee56
    }

    idx += gridDim.x * blockDim.x;
  }
}

template <bool edge_partition_src_key,
          typename GraphViewType,
          typename EdgePartitionSrcValueInputWrapper,
          typename EdgePartitionDstValueInputWrapper,
          typename EdgePartitionSrcDstKeyInputWrapper,
          typename EdgeOp,
          typename ValueIterator>
__global__ void transform_reduce_by_src_dst_key_low_degree(
  edge_partition_device_view_t<typename GraphViewType::vertex_type,
                               typename GraphViewType::edge_type,
                               typename GraphViewType::weight_type,
                               GraphViewType::is_multi_gpu> edge_partition,
  typename GraphViewType::vertex_type major_range_first,
  typename GraphViewType::vertex_type major_range_last,
  EdgePartitionSrcValueInputWrapper edge_partition_src_value_input,
  EdgePartitionDstValueInputWrapper edge_partition_dst_value_input,
  EdgePartitionSrcDstKeyInputWrapper edge_partition_src_dst_key_input,
  EdgeOp e_op,
  typename GraphViewType::vertex_type* keys,
<<<<<<< HEAD
  ValueIterator value_first)
=======
  ValueIterator value_iter)
>>>>>>> 1e85ee56
{
  using vertex_t = typename GraphViewType::vertex_type;
  using edge_t   = typename GraphViewType::edge_type;
  using weight_t = typename GraphViewType::weight_type;

  auto const tid = threadIdx.x + blockIdx.x * blockDim.x;
  auto major_start_offset =
    static_cast<size_t>(major_range_first - edge_partition.major_range_first());
  auto idx = static_cast<size_t>(tid);

  while (idx < static_cast<size_t>(major_range_last - major_range_first)) {
    auto major_offset = major_start_offset + idx;
    auto major =
      edge_partition.major_from_major_offset_nocheck(static_cast<vertex_t>(major_offset));
    vertex_t const* indices{nullptr};
    thrust::optional<weight_t const*> weights{thrust::nullopt};
    edge_t local_degree{};
    thrust::tie(indices, weights, local_degree) =
      edge_partition.local_edges(static_cast<vertex_t>(major_offset));
    auto local_offset = edge_partition.local_offset(major_offset);
    for (edge_t i = 0; i < local_degree; ++i) {
      update_buffer_element<edge_partition_src_key, GraphViewType>(
        edge_partition,
        major,
        indices[i],
        weights ? (*weights)[i] : weight_t{1.0},
        edge_partition_src_value_input,
        edge_partition_dst_value_input,
        edge_partition_src_dst_key_input,
        e_op,
        keys + local_offset + i,
<<<<<<< HEAD
        value_first + local_offset + i);
=======
        value_iter + local_offset + i);
>>>>>>> 1e85ee56
    }

    idx += gridDim.x * blockDim.x;
  }
}

template <bool edge_partition_src_key,
          typename GraphViewType,
          typename EdgePartitionSrcValueInputWrapper,
          typename EdgePartitionDstValueInputWrapper,
          typename EdgePartitionSrcDstKeyInputWrapper,
          typename EdgeOp,
          typename ValueIterator>
__global__ void transform_reduce_by_src_dst_key_mid_degree(
  edge_partition_device_view_t<typename GraphViewType::vertex_type,
                               typename GraphViewType::edge_type,
                               typename GraphViewType::weight_type,
                               GraphViewType::is_multi_gpu> edge_partition,
  typename GraphViewType::vertex_type major_range_first,
  typename GraphViewType::vertex_type major_range_last,
  EdgePartitionSrcValueInputWrapper edge_partition_src_value_input,
  EdgePartitionDstValueInputWrapper edge_partition_dst_value_input,
  EdgePartitionSrcDstKeyInputWrapper edge_partition_src_dst_key_input,
  EdgeOp e_op,
  typename GraphViewType::vertex_type* keys,
<<<<<<< HEAD
  ValueIterator value_first)
=======
  ValueIterator value_iter)
>>>>>>> 1e85ee56
{
  using vertex_t = typename GraphViewType::vertex_type;
  using edge_t   = typename GraphViewType::edge_type;
  using weight_t = typename GraphViewType::weight_type;

  auto const tid = threadIdx.x + blockIdx.x * blockDim.x;
  static_assert(transform_reduce_e_by_src_dst_key_kernel_block_size % raft::warp_size() == 0);
  auto const lane_id = tid % raft::warp_size();
  auto major_start_offset =
    static_cast<size_t>(major_range_first - edge_partition.major_range_first());
  size_t idx = static_cast<size_t>(tid / raft::warp_size());

  while (idx < static_cast<size_t>(major_range_last - major_range_first)) {
    auto major_offset = major_start_offset + idx;
    auto major =
      edge_partition.major_from_major_offset_nocheck(static_cast<vertex_t>(major_offset));
    vertex_t const* indices{nullptr};
    thrust::optional<weight_t const*> weights{thrust::nullopt};
    edge_t local_degree{};
    thrust::tie(indices, weights, local_degree) =
      edge_partition.local_edges(static_cast<vertex_t>(major_offset));
    auto local_offset = edge_partition.local_offset(major_offset);
    for (edge_t i = lane_id; i < local_degree; i += raft::warp_size()) {
      update_buffer_element<edge_partition_src_key, GraphViewType>(
        edge_partition,
        major,
        indices[i],
        weights ? (*weights)[i] : weight_t{1.0},
        edge_partition_src_value_input,
        edge_partition_dst_value_input,
        edge_partition_src_dst_key_input,
        e_op,
        keys + local_offset + i,
<<<<<<< HEAD
        value_first + local_offset + i);
=======
        value_iter + local_offset + i);
>>>>>>> 1e85ee56
    }

    idx += gridDim.x * (blockDim.x / raft::warp_size());
  }
}

template <bool edge_partition_src_key,
          typename GraphViewType,
          typename EdgePartitionSrcValueInputWrapper,
          typename EdgePartitionDstValueInputWrapper,
          typename EdgePartitionSrcDstKeyInputWrapper,
          typename EdgeOp,
          typename ValueIterator>
__global__ void transform_reduce_by_src_dst_key_high_degree(
  edge_partition_device_view_t<typename GraphViewType::vertex_type,
                               typename GraphViewType::edge_type,
                               typename GraphViewType::weight_type,
                               GraphViewType::is_multi_gpu> edge_partition,
  typename GraphViewType::vertex_type major_range_first,
  typename GraphViewType::vertex_type major_range_last,
  EdgePartitionSrcValueInputWrapper edge_partition_src_value_input,
  EdgePartitionDstValueInputWrapper edge_partition_dst_value_input,
  EdgePartitionSrcDstKeyInputWrapper edge_partition_src_dst_key_input,
  EdgeOp e_op,
  typename GraphViewType::vertex_type* keys,
<<<<<<< HEAD
  ValueIterator value_first)
=======
  ValueIterator value_iter)
>>>>>>> 1e85ee56
{
  using vertex_t = typename GraphViewType::vertex_type;
  using edge_t   = typename GraphViewType::edge_type;
  using weight_t = typename GraphViewType::weight_type;

  auto major_start_offset =
    static_cast<size_t>(major_range_first - edge_partition.major_range_first());
  auto idx = static_cast<size_t>(blockIdx.x);

  while (idx < static_cast<size_t>(major_range_last - major_range_first)) {
    auto major_offset = major_start_offset + idx;
    auto major =
      edge_partition.major_from_major_offset_nocheck(static_cast<vertex_t>(major_offset));
    vertex_t const* indices{nullptr};
    thrust::optional<weight_t const*> weights{thrust::nullopt};
    edge_t local_degree{};
    thrust::tie(indices, weights, local_degree) =
      edge_partition.local_edges(static_cast<vertex_t>(major_offset));
    auto local_offset = edge_partition.local_offset(major_offset);
    for (edge_t i = threadIdx.x; i < local_degree; i += blockDim.x) {
      update_buffer_element<edge_partition_src_key, GraphViewType>(
        edge_partition,
        major,
        indices[i],
        weights ? (*weights)[i] : weight_t{1.0},
        edge_partition_src_value_input,
        edge_partition_dst_value_input,
        edge_partition_src_dst_key_input,
        e_op,
        keys + local_offset + i,
<<<<<<< HEAD
        value_first + local_offset + i);
=======
        value_iter + local_offset + i);
>>>>>>> 1e85ee56
    }

    idx += gridDim.x;
  }
}

// FIXME: better derive value_t from BufferType
template <typename vertex_t, typename value_t, typename BufferType, typename ReduceOp>
std::tuple<rmm::device_uvector<vertex_t>, BufferType> reduce_to_unique_kv_pairs(
  rmm::device_uvector<vertex_t>&& keys,
  BufferType&& value_buffer,
  ReduceOp reduce_op,
  cudaStream_t stream)
{
  thrust::sort_by_key(
    rmm::exec_policy(stream), keys.begin(), keys.end(), get_dataframe_buffer_begin(value_buffer));
  auto num_uniques =
    thrust::count_if(rmm::exec_policy(stream),
                     thrust::make_counting_iterator(size_t{0}),
                     thrust::make_counting_iterator(keys.size()),
                     [keys = keys.data()] __device__(auto i) {
                       return ((i == 0) || (keys[i] != keys[i - 1])) ? true : false;
                     });

  rmm::device_uvector<vertex_t> unique_keys(num_uniques, stream);
  auto value_for_unique_key_buffer = allocate_dataframe_buffer<value_t>(unique_keys.size(), stream);
  thrust::reduce_by_key(rmm::exec_policy(stream),
                        keys.begin(),
                        keys.end(),
                        get_dataframe_buffer_begin(value_buffer),
                        unique_keys.begin(),
                        get_dataframe_buffer_begin(value_for_unique_key_buffer),
                        thrust::equal_to<vertex_t>{},
                        reduce_op);

  return std::make_tuple(std::move(unique_keys), std::move(value_for_unique_key_buffer));
}

template <bool edge_src_key,
          typename GraphViewType,
          typename EdgeSrcValueInputWrapper,
          typename EdgeDstValueInputWrapper,
          typename EdgeSrcDstKeyInputWrapper,
          typename EdgeOp,
          typename ReduceOp,
          typename T>
std::tuple<rmm::device_uvector<typename GraphViewType::vertex_type>,
           decltype(allocate_dataframe_buffer<T>(0, cudaStream_t{nullptr}))>
transform_reduce_e_by_src_dst_key(raft::handle_t const& handle,
                                  GraphViewType const& graph_view,
                                  EdgeSrcValueInputWrapper edge_src_value_input,
                                  EdgeDstValueInputWrapper edge_dst_value_input,
                                  EdgeSrcDstKeyInputWrapper edge_src_dst_key_input,
                                  EdgeOp e_op,
                                  T init,
                                  ReduceOp reduce_op)
{
  static_assert(is_arithmetic_or_thrust_tuple_of_arithmetic<T>::value);
  static_assert(std::is_same<typename EdgeSrcDstKeyInputWrapper::value_type,
                             typename GraphViewType::vertex_type>::value);

  using vertex_t = typename GraphViewType::vertex_type;
  using edge_t   = typename GraphViewType::edge_type;
  using weight_t = typename GraphViewType::weight_type;

  using edge_partition_src_input_device_view_t = std::conditional_t<
    std::is_same_v<typename EdgeSrcValueInputWrapper::value_type, thrust::nullopt_t>,
    detail::edge_partition_endpoint_dummy_property_device_view_t<vertex_t>,
    std::conditional_t<GraphViewType::is_storage_transposed,
                       detail::edge_partition_endpoint_property_device_view_t<
                         vertex_t,
                         typename EdgeSrcValueInputWrapper::value_iterator>,
                       detail::edge_partition_endpoint_property_device_view_t<
                         vertex_t,
                         typename EdgeSrcValueInputWrapper::value_iterator>>>;
  using edge_partition_dst_input_device_view_t = std::conditional_t<
    std::is_same_v<typename EdgeDstValueInputWrapper::value_type, thrust::nullopt_t>,
    detail::edge_partition_endpoint_dummy_property_device_view_t<vertex_t>,
    std::conditional_t<GraphViewType::is_storage_transposed,
                       detail::edge_partition_endpoint_property_device_view_t<
                         vertex_t,
                         typename EdgeDstValueInputWrapper::value_iterator>,
                       detail::edge_partition_endpoint_property_device_view_t<
                         vertex_t,
                         typename EdgeDstValueInputWrapper::value_iterator>>>;
  using edge_partition_src_dst_key_device_view_t =
    std::conditional_t<edge_src_key != GraphViewType::is_storage_transposed,
                       detail::edge_partition_endpoint_property_device_view_t<
                         vertex_t,
                         typename EdgeSrcDstKeyInputWrapper::value_iterator>,
                       detail::edge_partition_endpoint_property_device_view_t<
                         vertex_t,
                         typename EdgeSrcDstKeyInputWrapper::value_iterator>>;

  rmm::device_uvector<vertex_t> keys(0, handle.get_stream());
  auto value_buffer = allocate_dataframe_buffer<T>(0, handle.get_stream());
  for (size_t i = 0; i < graph_view.number_of_local_edge_partitions(); ++i) {
    auto edge_partition =
      edge_partition_device_view_t<vertex_t, edge_t, weight_t, GraphViewType::is_multi_gpu>(
        graph_view.local_edge_partition_view(i));

    int comm_root_rank = 0;
    if (GraphViewType::is_multi_gpu) {
      auto& row_comm = handle.get_subcomm(cugraph::partition_2d::key_naming_t().row_name());
      auto const row_comm_rank = row_comm.get_rank();
      auto const row_comm_size = row_comm.get_size();
      auto& col_comm = handle.get_subcomm(cugraph::partition_2d::key_naming_t().col_name());
      auto const col_comm_rank = col_comm.get_rank();
      comm_root_rank           = i * row_comm_size + row_comm_rank;
    }

    auto num_edges = edge_partition.number_of_edges();

    rmm::device_uvector<vertex_t> tmp_keys(num_edges, handle.get_stream());
    auto tmp_value_buffer = allocate_dataframe_buffer<T>(tmp_keys.size(), handle.get_stream());

    if (graph_view.vertex_partition_range_size(comm_root_rank) > 0) {
      edge_partition_src_input_device_view_t edge_partition_src_value_input{};
      edge_partition_dst_input_device_view_t edge_partition_dst_value_input{};
      if constexpr (GraphViewType::is_storage_transposed) {
        edge_partition_src_value_input =
          edge_partition_src_input_device_view_t(edge_src_value_input);
        edge_partition_dst_value_input =
          edge_partition_dst_input_device_view_t(edge_dst_value_input, i);
      } else {
        edge_partition_src_value_input =
          edge_partition_src_input_device_view_t(edge_src_value_input, i);
        edge_partition_dst_value_input =
          edge_partition_dst_input_device_view_t(edge_dst_value_input);
      }

      edge_partition_src_dst_key_device_view_t edge_partition_src_dst_key_input{};
      if constexpr (edge_src_key != GraphViewType::is_storage_transposed) {
        edge_partition_src_dst_key_input =
          edge_partition_src_dst_key_device_view_t(edge_src_dst_key_input, i);
      } else {
        edge_partition_src_dst_key_input =
          edge_partition_src_dst_key_device_view_t(edge_src_dst_key_input);
      }

      auto segment_offsets = graph_view.local_edge_partition_segment_offsets(i);
      if (segment_offsets) {
        // FIXME: we may further improve performance by 1) concurrently running kernels on different
        // segments; 2) individually tuning block sizes for different segments; and 3) adding one
        // more segment for very high degree vertices and running segmented reduction
        static_assert(detail::num_sparse_segments_per_vertex_partition == 3);
        if ((*segment_offsets)[1] > 0) {
          raft::grid_1d_block_t update_grid(
            (*segment_offsets)[1],
            detail::transform_reduce_e_by_src_dst_key_kernel_block_size,
            handle.get_device_properties().maxGridSize[0]);
          detail::transform_reduce_by_src_dst_key_high_degree<edge_src_key, GraphViewType>
            <<<update_grid.num_blocks, update_grid.block_size, 0, handle.get_stream()>>>(
              edge_partition,
              edge_partition.major_range_first(),
              edge_partition.major_range_first() + (*segment_offsets)[1],
              edge_partition_src_value_input,
              edge_partition_dst_value_input,
              edge_partition_src_dst_key_input,
              e_op,
              tmp_keys.data(),
              get_dataframe_buffer_begin(tmp_value_buffer));
        }
        if ((*segment_offsets)[2] - (*segment_offsets)[1] > 0) {
          raft::grid_1d_warp_t update_grid(
            (*segment_offsets)[2] - (*segment_offsets)[1],
            detail::transform_reduce_e_by_src_dst_key_kernel_block_size,
            handle.get_device_properties().maxGridSize[0]);
          detail::transform_reduce_by_src_dst_key_mid_degree<edge_src_key, GraphViewType>
            <<<update_grid.num_blocks, update_grid.block_size, 0, handle.get_stream()>>>(
              edge_partition,
              edge_partition.major_range_first() + (*segment_offsets)[1],
              edge_partition.major_range_first() + (*segment_offsets)[2],
              edge_partition_src_value_input,
              edge_partition_dst_value_input,
              edge_partition_src_dst_key_input,
              e_op,
              tmp_keys.data(),
              get_dataframe_buffer_begin(tmp_value_buffer));
        }
        if ((*segment_offsets)[3] - (*segment_offsets)[2] > 0) {
          raft::grid_1d_thread_t update_grid(
            (*segment_offsets)[3] - (*segment_offsets)[2],
            detail::transform_reduce_e_by_src_dst_key_kernel_block_size,
            handle.get_device_properties().maxGridSize[0]);
          detail::transform_reduce_by_src_dst_key_low_degree<edge_src_key, GraphViewType>
            <<<update_grid.num_blocks, update_grid.block_size, 0, handle.get_stream()>>>(
              edge_partition,
              edge_partition.major_range_first() + (*segment_offsets)[2],
              edge_partition.major_range_first() + (*segment_offsets)[3],
              edge_partition_src_value_input,
              edge_partition_dst_value_input,
              edge_partition_src_dst_key_input,
              e_op,
              tmp_keys.data(),
              get_dataframe_buffer_begin(tmp_value_buffer));
        }
        if (edge_partition.dcs_nzd_vertex_count() &&
            (*(edge_partition.dcs_nzd_vertex_count()) > 0)) {
          raft::grid_1d_thread_t update_grid(
            *(edge_partition.dcs_nzd_vertex_count()),
            detail::transform_reduce_e_by_src_dst_key_kernel_block_size,
            handle.get_device_properties().maxGridSize[0]);
          detail::transform_reduce_by_src_dst_key_hypersparse<edge_src_key, GraphViewType>
            <<<update_grid.num_blocks, update_grid.block_size, 0, handle.get_stream()>>>(
              edge_partition,
              edge_partition_src_value_input,
              edge_partition_dst_value_input,
              edge_partition_src_dst_key_input,
              e_op,
              tmp_keys.data(),
              get_dataframe_buffer_begin(tmp_value_buffer));
        }
      } else {
        raft::grid_1d_thread_t update_grid(
          edge_partition.major_range_size(),
          detail::transform_reduce_e_by_src_dst_key_kernel_block_size,
          handle.get_device_properties().maxGridSize[0]);

        detail::transform_reduce_by_src_dst_key_low_degree<edge_src_key, GraphViewType>
          <<<update_grid.num_blocks, update_grid.block_size, 0, handle.get_stream()>>>(
            edge_partition,
            edge_partition.major_range_first(),
            edge_partition.major_range_last(),
            edge_partition_src_value_input,
            edge_partition_dst_value_input,
            edge_partition_src_dst_key_input,
            e_op,
            tmp_keys.data(),
            get_dataframe_buffer_begin(tmp_value_buffer));
      }
    }
    std::tie(tmp_keys, tmp_value_buffer) = reduce_to_unique_kv_pairs<vertex_t, T>(
      std::move(tmp_keys), std::move(tmp_value_buffer), reduce_op, handle.get_stream());

    if (GraphViewType::is_multi_gpu) {
      auto& comm           = handle.get_comms();
      auto const comm_size = comm.get_size();

      rmm::device_uvector<vertex_t> rx_unique_keys(0, handle.get_stream());
      auto rx_value_for_unique_key_buffer = allocate_dataframe_buffer<T>(0, handle.get_stream());
      std::tie(rx_unique_keys, rx_value_for_unique_key_buffer, std::ignore) =
        groupby_gpu_id_and_shuffle_kv_pairs(
          comm,
          tmp_keys.begin(),
          tmp_keys.end(),
          get_dataframe_buffer_begin(tmp_value_buffer),
          [key_func = detail::compute_gpu_id_from_ext_vertex_t<vertex_t>{comm_size}] __device__(
            auto val) { return key_func(val); },
          handle.get_stream());

      std::tie(tmp_keys, tmp_value_buffer) =
        reduce_to_unique_kv_pairs<vertex_t, T>(std::move(rx_unique_keys),
                                               std::move(rx_value_for_unique_key_buffer),
                                               reduce_op,
                                               handle.get_stream());
    }

    auto cur_size = keys.size();
    if (cur_size == 0) {
      keys         = std::move(tmp_keys);
      value_buffer = std::move(tmp_value_buffer);
    } else {
      // FIXME: this can lead to frequent costly reallocation; we may be able to avoid this if we
      // can reserve address space to avoid expensive reallocation.
      // https://devblogs.nvidia.com/introducing-low-level-gpu-virtual-memory-management
      keys.resize(cur_size + tmp_keys.size(), handle.get_stream());
      resize_dataframe_buffer(value_buffer, keys.size(), handle.get_stream());

      auto execution_policy = handle.get_thrust_policy();
      thrust::copy(execution_policy, tmp_keys.begin(), tmp_keys.end(), keys.begin() + cur_size);
      thrust::copy(execution_policy,
                   get_dataframe_buffer_begin(tmp_value_buffer),
                   get_dataframe_buffer_begin(tmp_value_buffer) + tmp_keys.size(),
                   get_dataframe_buffer_begin(value_buffer) + cur_size);
    }
  }

  if (GraphViewType::is_multi_gpu) {
    std::tie(keys, value_buffer) = reduce_to_unique_kv_pairs<vertex_t, T>(
      std::move(keys), std::move(value_buffer), reduce_op, handle.get_stream());
  }

  // FIXME: add init

  return std::make_tuple(std::move(keys), std::move(value_buffer));
}

}  // namespace detail

/**
 * @brief Iterate over the entire set of edges and reduce @p edge_op outputs to (key, value) pairs.
 *
 * This function is inspired by thrust::transform_reduce() and thrust::reduce_by_key(). Keys for
 * edges are determined by the edge sources.
 *
 * @tparam GraphViewType Type of the passed non-owning graph object.
 * @tparam EdgeSrcValueInputWrapper Type of the wrapper for edge source property values.
 * @tparam EdgeDstValueInputWrapper Type of the wrapper for edge destination property values.
 * @tparam EdgeSrcKeyInputWrapper Type of the wrapper for edge source key values.
 * @tparam EdgeOp Type of the quaternary (or quinary) edge operator.
 * @tparam T Type of the values in (key, value) pairs.
 * @param handle RAFT handle object to encapsulate resources (e.g. CUDA stream, communicator, and
 * handles to various CUDA libraries) to run graph algorithms.
 * @param graph_view Non-owning graph object.
 * @param edge_src_value_input Wrapper used to access source input property values (for the edge
 * sources assigned to this process in multi-GPU). Use either cugraph::edge_src_property_t::view()
 * (if @p e_op needs to access source property values) or cugraph::edge_src_dummy_property_t::view()
 * (if @p e_op does not access source property values). Use update_edge_src_property to fill the
 * wrapper.
 * @param edge_dst_value_input Wrapper used to access destination input property values (for the
 * edge destinations assigned to this process in multi-GPU). Use either
 * cugraph::edge_dst_property_t::view() (if @p e_op needs to access destination property values) or
 * cugraph::edge_dst_dummy_property_t::view() (if @p e_op does not access destination property
 * values). Use update_edge_dst_property to fill the wrapper.
 * @param edge_src_key_input Wrapper used to access source input ke values (for the edge sources
 * assigned to this process in multi-GPU). Use  cugraph::edge_src_property_t::view(). Use
 * update_edge_src_property to fill the wrapper.
 * @param e_op Quaternary (or quinary) operator takes edge source, edge destination, (optional edge
 * weight), property values for the source, and property values for the destination and returns a
 * transformed value to be reduced to (source key, value) pairs.
 * @param init Initial value to be added to the value in each transform-reduced (source key, value)
 * pair.
 * @param reduce_op Binary operator that takes two input arguments and reduce the two values to one.
 * There are pre-defined reduction operators in src/prims/reduce_op.cuh. It is recommended to use
 * the pre-defined reduction operators whenever possible as the current (and future) implementations
 * of graph primitives may check whether @p ReduceOp is a known type (or has known member variables)
 * to take a more optimized code path. See the documentation in the reduce_op.cuh file for
 * instructions on writing custom reduction operators.
 * @param do_expensive_check A flag to run expensive checks for input arguments (if set to `true`).
 * @return std::tuple Tuple of rmm::device_uvector<typename GraphView::vertex_type> and
 * rmm::device_uvector<T> (if T is arithmetic scalar) or a tuple of rmm::device_uvector objects (if
 * T is a thrust::tuple type of arithmetic scalar types, one rmm::device_uvector object per scalar
 * type).
 */
template <typename GraphViewType,
          typename EdgeSrcValueInputWrapper,
          typename EdgeDstValueInputWrapper,
          typename EdgeSrcKeyInputWrapper,
          typename EdgeOp,
          typename ReduceOp,
          typename T>
auto transform_reduce_e_by_src_key(raft::handle_t const& handle,
                                   GraphViewType const& graph_view,
                                   EdgeSrcValueInputWrapper edge_src_value_input,
                                   EdgeDstValueInputWrapper edge_dst_value_input,
                                   EdgeSrcKeyInputWrapper edge_src_key_input,
                                   EdgeOp e_op,
                                   T init,
                                   ReduceOp reduce_op,
                                   bool do_expensive_check = false)
{
  static_assert(is_arithmetic_or_thrust_tuple_of_arithmetic<T>::value);
  static_assert(std::is_same<typename EdgeSrcKeyInputWrapper::value_type,
                             typename GraphViewType::vertex_type>::value);
  static_assert(ReduceOp::pure_function, "ReduceOp should be a pure function.");

  if (do_expensive_check) {
    // currently, nothing to do
  }

  return detail::transform_reduce_e_by_src_dst_key<true>(handle,
                                                         graph_view,
                                                         edge_src_value_input,
                                                         edge_dst_value_input,
                                                         edge_src_key_input,
                                                         e_op,
                                                         init,
                                                         reduce_op);
}

/**
 * @brief Iterate over the entire set of edges and reduce @p edge_op outputs to (key, value) pairs.
 *
 * This function is inspired by thrust::transform_reduce() and thrust::reduce_by_key(). Keys for
 * edges are determined by the edge destinations.
 *
 * @tparam GraphViewType Type of the passed non-owning graph object.
 * @tparam EdgeSrcValueInputWrapper Type of the wrapper for edge source property values.
 * @tparam EdgeDstValueInputWrapper Type of the wrapper for edge destination property values.
 * @tparam EdgeDstKeyInputWrapper Type of the wrapper for edge destination key values.
 * @tparam EdgeOp Type of the quaternary (or quinary) edge operator.
 * @tparam T Type of the values in (key, value) pairs.
 * @param handle RAFT handle object to encapsulate resources (e.g. CUDA stream, communicator, and
 * handles to various CUDA libraries) to run graph algorithms.
 * @param graph_view Non-owning graph object.
 * @param edge_src_value_input Wrapper used to access source input property values (for the edge
 * sources assigned to this process in multi-GPU). Use either cugraph::edge_src_property_t::view()
 * (if @p e_op needs to access source property values) or cugraph::edge_src_dummy_property_t::view()
 * (if @p e_op does not access source property values). Use update_edge_src_property to fill the
 * wrapper.
 * @param edge_dst_value_input Wrapper used to access destination input property values (for the
 * edge destinations assigned to this process in multi-GPU). Use either
 * cugraph::edge_dst_property_t::view() (if @p e_op needs to access destination property values) or
 * cugraph::edge_dst_dummy_property_t::view() (if @p e_op does not access destination property
 * values). Use update_edge_dst_property to fill the wrapper.
 * @param edge_partition_dst_key_input Wrapper used to access destination input key values (for the
 * edge destinations assigned to this process in multi-GPU). Use
 * cugraph::edge_dst_property_t::view(). Use update_edge_dst_property to fill the wrapper.
 * @param e_op Quaternary (or quinary) operator takes edge source, edge destination, (optional edge
 * weight), property values for the source, and property values for the destination and returns a
 * transformed value to be reduced to (destination key, value) pairs.
 * @param init Initial value to be added to the value in each transform-reduced (destination key,
 * value) pair.
 * @param reduce_op Binary operator that takes two input arguments and reduce the two values to one.
 * There are pre-defined reduction operators in src/prims/reduce_op.cuh. It is recommended to use
 * the pre-defined reduction operators whenever possible as the current (and future) implementations
 * of graph primitives may check whether @p ReduceOp is a known type (or has known member variables)
 * to take a more optimized code path. See the documentation in the reduce_op.cuh file for
 * instructions on writing custom reduction operators.
 * @param do_expensive_check A flag to run expensive checks for input arguments (if set to `true`).
 * @return std::tuple Tuple of rmm::device_uvector<typename GraphView::vertex_type> and
 * rmm::device_uvector<T> (if T is arithmetic scalar) or a tuple of rmm::device_uvector objects (if
 * T is a thrust::tuple type of arithmetic scalar types, one rmm::device_uvector object per scalar
 * type).
 */
template <typename GraphViewType,
          typename EdgeSrcValueInputWrapper,
          typename EdgeDstValueInputWrapper,
          typename EdgeDstKeyInputWrapper,
          typename EdgeOp,
          typename ReduceOp,
          typename T>
auto transform_reduce_e_by_dst_key(raft::handle_t const& handle,
                                   GraphViewType const& graph_view,
                                   EdgeSrcValueInputWrapper edge_src_value_input,
                                   EdgeDstValueInputWrapper edge_dst_value_input,
                                   EdgeDstKeyInputWrapper edge_dst_key_input,
                                   EdgeOp e_op,
                                   T init,
                                   ReduceOp reduce_op,
                                   bool do_expensive_check = false)
{
  static_assert(is_arithmetic_or_thrust_tuple_of_arithmetic<T>::value);
  static_assert(std::is_same<typename EdgeDstKeyInputWrapper::value_type,
                             typename GraphViewType::vertex_type>::value);
  static_assert(ReduceOp::pure_function, "ReduceOp should be a pure function.");

  if (do_expensive_check) {
    // currently, nothing to do
  }

  return detail::transform_reduce_e_by_src_dst_key<false>(handle,
                                                          graph_view,
                                                          edge_src_value_input,
                                                          edge_dst_value_input,
                                                          edge_dst_key_input,
                                                          e_op,
                                                          init,
                                                          reduce_op);
}

}  // namespace cugraph<|MERGE_RESOLUTION|>--- conflicted
+++ resolved
@@ -66,11 +66,7 @@
   EdgePartitionSrcDstKeyInputWrapper edge_partition_src_dst_key_input,
   EdgeOp e_op,
   typename GraphViewType::vertex_type* key,
-<<<<<<< HEAD
-  ValueIterator value_first)
-=======
   ValueIterator value_iter)
->>>>>>> 1e85ee56
 {
   using vertex_t = typename GraphViewType::vertex_type;
 
@@ -84,19 +80,6 @@
   *key = edge_partition_src_dst_key_input.get(
     ((GraphViewType::is_storage_transposed != edge_partition_src_key) ? major_offset
                                                                       : minor_offset));
-<<<<<<< HEAD
-  *value_first = evaluate_edge_op<GraphViewType,
-                                  vertex_t,
-                                  EdgePartitionSrcValueInputWrapper,
-                                  EdgePartitionDstValueInputWrapper,
-                                  EdgeOp>()
-                   .compute(src,
-                            dst,
-                            weight,
-                            edge_partition_src_value_input.get(src_offset),
-                            edge_partition_dst_value_input.get(dst_offset),
-                            e_op);
-=======
   *value_iter = evaluate_edge_op<GraphViewType,
                                  vertex_t,
                                  EdgePartitionSrcValueInputWrapper,
@@ -108,7 +91,6 @@
                            edge_partition_src_value_input.get(src_offset),
                            edge_partition_dst_value_input.get(dst_offset),
                            e_op);
->>>>>>> 1e85ee56
 }
 
 template <bool edge_partition_src_key,
@@ -128,11 +110,7 @@
   EdgePartitionSrcDstKeyInputWrapper edge_partition_src_dst_key_input,
   EdgeOp e_op,
   typename GraphViewType::vertex_type* keys,
-<<<<<<< HEAD
-  ValueIterator value_first)
-=======
   ValueIterator value_iter)
->>>>>>> 1e85ee56
 {
   using vertex_t = typename GraphViewType::vertex_type;
   using edge_t   = typename GraphViewType::edge_type;
@@ -167,11 +145,7 @@
         edge_partition_src_dst_key_input,
         e_op,
         keys + local_offset + i,
-<<<<<<< HEAD
-        value_first + local_offset + i);
-=======
         value_iter + local_offset + i);
->>>>>>> 1e85ee56
     }
 
     idx += gridDim.x * blockDim.x;
@@ -197,11 +171,7 @@
   EdgePartitionSrcDstKeyInputWrapper edge_partition_src_dst_key_input,
   EdgeOp e_op,
   typename GraphViewType::vertex_type* keys,
-<<<<<<< HEAD
-  ValueIterator value_first)
-=======
   ValueIterator value_iter)
->>>>>>> 1e85ee56
 {
   using vertex_t = typename GraphViewType::vertex_type;
   using edge_t   = typename GraphViewType::edge_type;
@@ -233,11 +203,7 @@
         edge_partition_src_dst_key_input,
         e_op,
         keys + local_offset + i,
-<<<<<<< HEAD
-        value_first + local_offset + i);
-=======
         value_iter + local_offset + i);
->>>>>>> 1e85ee56
     }
 
     idx += gridDim.x * blockDim.x;
@@ -263,11 +229,7 @@
   EdgePartitionSrcDstKeyInputWrapper edge_partition_src_dst_key_input,
   EdgeOp e_op,
   typename GraphViewType::vertex_type* keys,
-<<<<<<< HEAD
-  ValueIterator value_first)
-=======
   ValueIterator value_iter)
->>>>>>> 1e85ee56
 {
   using vertex_t = typename GraphViewType::vertex_type;
   using edge_t   = typename GraphViewType::edge_type;
@@ -301,11 +263,7 @@
         edge_partition_src_dst_key_input,
         e_op,
         keys + local_offset + i,
-<<<<<<< HEAD
-        value_first + local_offset + i);
-=======
         value_iter + local_offset + i);
->>>>>>> 1e85ee56
     }
 
     idx += gridDim.x * (blockDim.x / raft::warp_size());
@@ -331,11 +289,7 @@
   EdgePartitionSrcDstKeyInputWrapper edge_partition_src_dst_key_input,
   EdgeOp e_op,
   typename GraphViewType::vertex_type* keys,
-<<<<<<< HEAD
-  ValueIterator value_first)
-=======
   ValueIterator value_iter)
->>>>>>> 1e85ee56
 {
   using vertex_t = typename GraphViewType::vertex_type;
   using edge_t   = typename GraphViewType::edge_type;
@@ -366,11 +320,7 @@
         edge_partition_src_dst_key_input,
         e_op,
         keys + local_offset + i,
-<<<<<<< HEAD
-        value_first + local_offset + i);
-=======
         value_iter + local_offset + i);
->>>>>>> 1e85ee56
     }
 
     idx += gridDim.x;
