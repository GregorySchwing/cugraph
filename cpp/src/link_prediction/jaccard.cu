--- conflicted
+++ resolved
@@ -347,24 +347,13 @@
 } } //namespace
 
 gdf_error gdf_jaccard(gdf_graph *graph, gdf_column *weights, gdf_column *result) {
-<<<<<<< HEAD
-  GDF_REQUIRE(graph != nullptr, GDF_INVALID_API_CALL);
-  GDF_REQUIRE(graph->adjList != nullptr, GDF_INVALID_API_CALL);
-  GDF_REQUIRE(result != nullptr, GDF_INVALID_API_CALL);
-  GDF_REQUIRE(result->data != nullptr, GDF_INVALID_API_CALL);
-  GDF_REQUIRE(!result->valid, GDF_VALIDITY_UNSUPPORTED);
-
-=======
+
   CUGRAPH_EXPECTS(graph != nullptr, "Invalid API parameter");
-  CUGRAPH_EXPECTS((graph->adjList != nullptr) || (graph->edgeList != nullptr), "Invalid API parameter");
+  CUGRAPH_EXPECTS(graph->adjList != nullptr, "Invalid API parameter");
   CUGRAPH_EXPECTS(result != nullptr, "Invalid API parameter");
   CUGRAPH_EXPECTS(result->data != nullptr, "Invalid API parameter");
   CUGRAPH_EXPECTS(!result->valid, "Column must be valid");
 
-  CUGRAPH_TRY(gdf_add_adj_list(graph));
-  CUGRAPH_EXPECTS(graph->adjList != nullptr, "Invalid API parameter");
-
->>>>>>> 82ee5b39
   bool weighted = (weights != nullptr);
 
   gdf_dtype ValueType = result->dtype;
@@ -522,19 +511,12 @@
                            gdf_column* first,
                            gdf_column* second,
                            gdf_column* result) {
-<<<<<<< HEAD
-  GDF_REQUIRE(graph != nullptr, GDF_INVALID_API_CALL);
-  GDF_REQUIRE(graph->adjList != nullptr, GDF_INVALID_API_CALL);
-  GDF_REQUIRE(result != nullptr, GDF_INVALID_API_CALL);
-  GDF_REQUIRE(result->data != nullptr, GDF_INVALID_API_CALL);
-  GDF_REQUIRE(!result->valid, GDF_VALIDITY_UNSUPPORTED);
-=======
+
   CUGRAPH_EXPECTS(graph != nullptr, "Invalid API parameter");
-  CUGRAPH_EXPECTS((graph->adjList != nullptr) || (graph->edgeList != nullptr), "Invalid API parameter");
+  CUGRAPH_EXPECTS(graph->adjList != nullptr "Invalid API parameter");
   CUGRAPH_EXPECTS(result != nullptr, "Invalid API parameter");
   CUGRAPH_EXPECTS(result->data != nullptr, "Invalid API parameter");
   CUGRAPH_EXPECTS(!result->valid, "Column must be valid");
->>>>>>> 82ee5b39
 
   CUGRAPH_EXPECTS(first != nullptr, "Invalid API parameter");
   CUGRAPH_EXPECTS(first->data != nullptr, "Invalid API parameter");
@@ -544,12 +526,6 @@
   CUGRAPH_EXPECTS(second->data != nullptr, "Invalid API parameter");
   CUGRAPH_EXPECTS(!second->valid, "Column must be valid");
 
-<<<<<<< HEAD
-=======
-  CUGRAPH_TRY(gdf_add_adj_list(graph));
-  CUGRAPH_EXPECTS(graph->adjList != nullptr, "Invalid API parameter");
-
->>>>>>> 82ee5b39
   bool weighted = (weights != nullptr);
 
   gdf_dtype ValueType = result->dtype;
