--- conflicted
+++ resolved
@@ -257,12 +257,6 @@
   return 0;
 }
 
-<<<<<<< HEAD
-template <typename VT, typename ET, typename WT>
-void overlap(experimental::GraphCSRView<VT,ET,WT> const &graph,
-             WT const *weights,
-             WT *result) {
-=======
 template <bool weighted, typename vertex_t, typename edge_t, typename weight_t>
 int overlap_pairs(vertex_t n,
                   edge_t num_pairs,
@@ -319,10 +313,9 @@
   return 0;
 }
 }  // namespace detail
->>>>>>> 8c6070c4
 
 template <typename VT, typename ET, typename WT>
-void overlap(experimental::GraphCSR<VT, ET, WT> const &graph, WT const *weights, WT *result)
+void overlap(experimental::GraphCSRView<VT, ET, WT> const &graph, WT const *weights, WT *result)
 {
   CUGRAPH_EXPECTS(result != nullptr, "Invalid API parameter: result pointer is NULL");
 
@@ -354,11 +347,7 @@
 }
 
 template <typename VT, typename ET, typename WT>
-<<<<<<< HEAD
-void overlap_list(experimental::GraphCSRView<VT,ET,WT> const &graph,
-=======
-void overlap_list(experimental::GraphCSR<VT, ET, WT> const &graph,
->>>>>>> 8c6070c4
+void overlap_list(experimental::GraphCSRView<VT, ET, WT> const &graph,
                   WT const *weights,
                   ET num_pairs,
                   VT const *first,
@@ -400,54 +389,41 @@
   }
 }
 
-<<<<<<< HEAD
-template void overlap<int32_t, int32_t, float>(experimental::GraphCSRView<int32_t,int32_t,float> const &, float const *, float *);
-template void overlap<int32_t, int32_t, double>(experimental::GraphCSRView<int32_t,int32_t,double> const &, double const *, double *);
-template void overlap<int64_t, int64_t, float>(experimental::GraphCSRView<int64_t,int64_t,float> const &, float const *, float *);
-template void overlap<int64_t, int64_t, double>(experimental::GraphCSRView<int64_t,int64_t,double> const &, double const *, double *);
-template void overlap_list<int32_t, int32_t, float>(experimental::GraphCSRView<int32_t,int32_t,float> const &, float const *, int32_t, int32_t const *, int32_t const *, float *);
-template void overlap_list<int32_t, int32_t, double>(experimental::GraphCSRView<int32_t,int32_t,double> const &, double const *, int32_t, int32_t const *, int32_t const *, double *);
-template void overlap_list<int64_t, int64_t, float>(experimental::GraphCSRView<int64_t,int64_t,float> const &, float const *, int64_t, int64_t const *, int64_t const *, float *);
-template void overlap_list<int64_t, int64_t, double>(experimental::GraphCSRView<int64_t,int64_t,double> const &, double const *, int64_t, int64_t const *, int64_t const *, double *);
-
-} //namespace cugraph 
-=======
 template void overlap<int32_t, int32_t, float>(
-  experimental::GraphCSR<int32_t, int32_t, float> const &, float const *, float *);
+  experimental::GraphCSRView<int32_t, int32_t, float> const &, float const *, float *);
 template void overlap<int32_t, int32_t, double>(
-  experimental::GraphCSR<int32_t, int32_t, double> const &, double const *, double *);
+  experimental::GraphCSRView<int32_t, int32_t, double> const &, double const *, double *);
 template void overlap<int64_t, int64_t, float>(
-  experimental::GraphCSR<int64_t, int64_t, float> const &, float const *, float *);
+  experimental::GraphCSRView<int64_t, int64_t, float> const &, float const *, float *);
 template void overlap<int64_t, int64_t, double>(
-  experimental::GraphCSR<int64_t, int64_t, double> const &, double const *, double *);
+  experimental::GraphCSRView<int64_t, int64_t, double> const &, double const *, double *);
 template void overlap_list<int32_t, int32_t, float>(
-  experimental::GraphCSR<int32_t, int32_t, float> const &,
+  experimental::GraphCSRView<int32_t, int32_t, float> const &,
   float const *,
   int32_t,
   int32_t const *,
   int32_t const *,
   float *);
 template void overlap_list<int32_t, int32_t, double>(
-  experimental::GraphCSR<int32_t, int32_t, double> const &,
+  experimental::GraphCSRView<int32_t, int32_t, double> const &,
   double const *,
   int32_t,
   int32_t const *,
   int32_t const *,
   double *);
 template void overlap_list<int64_t, int64_t, float>(
-  experimental::GraphCSR<int64_t, int64_t, float> const &,
+  experimental::GraphCSRView<int64_t, int64_t, float> const &,
   float const *,
   int64_t,
   int64_t const *,
   int64_t const *,
   float *);
 template void overlap_list<int64_t, int64_t, double>(
-  experimental::GraphCSR<int64_t, int64_t, double> const &,
+  experimental::GraphCSRView<int64_t, int64_t, double> const &,
   double const *,
   int64_t,
   int64_t const *,
   int64_t const *,
   double *);
 
-}  // namespace cugraph
->>>>>>> 8c6070c4
+}  // namespace cugraph