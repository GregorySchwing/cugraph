/*
 * Copyright (c) 2022, NVIDIA CORPORATION.
 *
 * Licensed under the Apache License, Version 2.0 (the "License");
 * you may not use this file except in compliance with the License.
 * You may obtain a copy of the License at
 *
 *     http://www.apache.org/licenses/LICENSE-2.0
 *
 * Unless required by applicable law or agreed to in writing, software
 * distributed under the License is distributed on an "AS IS" BASIS,
 * WITHOUT WARRANTIES OR CONDITIONS OF ANY KIND, either express or implied.
 * See the License for the specific language governing permissions and
 * limitations under the License.
 */
#pragma once
// #define TIMING

#include <community/detail/common_methods.hpp>
#include <community/detail/refine.hpp>
#include <community/flatten_dendrogram.hpp>
#include <prims/update_edge_src_dst_property.cuh>

#include <cugraph/detail/shuffle_wrappers.hpp>
#include <cugraph/detail/utility_wrappers.hpp>
#include <cugraph/graph.hpp>
#include <cugraph/utilities/high_res_timer.hpp>
#include <thrust/sort.h>
#include <thrust/unique.h>

#include <algorithm>
#include <rmm/device_uvector.hpp>

namespace cugraph {

namespace detail {

// FIXME: Can we have a common check_clustering to be used by both
// Louvain and Leiden, and possibly other clustering methods?
template <typename vertex_t, typename edge_t, bool multi_gpu>
void check_clustering(graph_view_t<vertex_t, edge_t, false, multi_gpu> const& graph_view,
                      vertex_t* clustering)
{
  if (graph_view.local_vertex_partition_range_size() > 0)
    CUGRAPH_EXPECTS(clustering != nullptr, "Invalid input argument: clustering is null");
}

template <typename vertex_t,
          typename edge_t,
          typename weight_t,
          bool multi_gpu,
          bool store_transposed = false>
std::pair<std::unique_ptr<Dendrogram<vertex_t>>, weight_t> leiden(
  raft::handle_t const& handle,
  graph_view_t<vertex_t, edge_t, false, multi_gpu> const& graph_view,
  std::optional<edge_property_view_t<edge_t, weight_t const*>> input_edge_weight_view,
  size_t max_level,
  weight_t resolution)
{
  using graph_t      = cugraph::graph_t<vertex_t, edge_t, store_transposed, multi_gpu>;
  using graph_view_t = cugraph::graph_view_t<vertex_t, edge_t, store_transposed, multi_gpu>;

  std::unique_ptr<Dendrogram<vertex_t>> dendrogram = std::make_unique<Dendrogram<vertex_t>>();

  graph_t current_graph(handle);
  graph_view_t current_graph_view(graph_view);

  std::optional<edge_property_view_t<edge_t, weight_t const*>> edge_weight_view(
    input_edge_weight_view);
  std::optional<edge_property_t<graph_view_t, weight_t>> coarsen_graph_edge_property(handle);

<<<<<<< HEAD
  HighResTimer hr_timer;
=======
#ifdef TIMING
  HighResTimer hr_timer{};
#endif
>>>>>>> f17dbb70

  weight_t best_modularity = weight_t{-1.0};
  weight_t total_edge_weight =
    compute_total_edge_weight(handle, current_graph_view, *edge_weight_view);

  //
  // Bookkeeping per cluster
  //
  rmm::device_uvector<vertex_t> cluster_keys(0, handle.get_stream());     // #C
  rmm::device_uvector<weight_t> cluster_weights(0, handle.get_stream());  // #C

  rmm::device_uvector<vertex_t> tmp_cluster_keys(0, handle.get_stream());     // #C
  rmm::device_uvector<weight_t> tmp_cluster_weights(0, handle.get_stream());  // #C

  rmm::device_uvector<vertex_t> tmp_cluster_keys(0, handle.get_stream());     //#C
  rmm::device_uvector<weight_t> tmp_cluster_weights(0, handle.get_stream());  //#C

  //
  // Bookkeeping per vertex
  //
<<<<<<< HEAD
  rmm::device_uvector<weight_t> vertex_weights(0, handle.get_stream());                   //#V
  rmm::device_uvector<vertex_t> louvain_assignment_for_vertices(0, handle.get_stream());  //#V
  rmm::device_uvector<vertex_t> louvain_of_refined_partition(0, handle.get_stream());     //#V
=======
  rmm::device_uvector<weight_t> vertex_weights(0, handle.get_stream());                   // #V
  rmm::device_uvector<vertex_t> louvain_assignment_for_vertices(0, handle.get_stream());  // #V
  rmm::device_uvector<vertex_t> louvain_of_refined_partition(0, handle.get_stream());     // #V
>>>>>>> f17dbb70

  //
  // Edge source cache
  //
  edge_src_property_t<graph_view_t, weight_t> src_vertex_weights_cache(handle);
  edge_src_property_t<graph_view_t, vertex_t> src_louvain_assignment_cache(handle);
  edge_dst_property_t<graph_view_t, vertex_t> dst_louvain_assignment_cache(handle);

  std::cout << "#V: " << current_graph_view.local_vertex_partition_range_size() << std::endl;
<<<<<<< HEAD
  std::cout << "#E: "
            << current_graph_view.local_edge_partition_src_range_last(0) -
                 current_graph_view.local_edge_partition_src_range_first(0)
            << std::endl;
=======
  std::cout << "#E: " << graph_view.local_edge_partition_view(0).number_of_edges() << std::endl;

  if (graph_view_t::is_multi_gpu) {
    std::cout << "Multi GPU graph" << std::endl;
  } else {
    std::cout << "Singple GPU graph" << std::endl;
  }

  if (multi_gpu) {
    std::cout << "multi_gpu = true" << std::endl;
  } else {
    std::cout << "multi_gpu = false" << std::endl;
  }
>>>>>>> f17dbb70

  bool first_iteration = true;
  while (dendrogram->num_levels() < max_level) {
    //
    //  Initialize every cluster to reference each vertex to itself
    //
    dendrogram->add_level(current_graph_view.local_vertex_partition_range_first(),
                          current_graph_view.local_vertex_partition_range_size(),
                          handle.get_stream());

    bool debug = current_graph_view.local_vertex_partition_range_size() < 50;
<<<<<<< HEAD

    auto offsets = current_graph_view.local_edge_partition_view(0).offsets();
    auto indices = current_graph_view.local_edge_partition_view(0).indices();

    if (debug) {
      CUDA_TRY(cudaDeviceSynchronize());

      std::cout << "---- Graph -----: " << max_level << std::endl;
      raft::print_device_vector("offsets: ", offsets.data(), offsets.size(), std::cout);
      raft::print_device_vector("indices: ", indices.data(), indices.size(), std::cout);

      CUDA_TRY(cudaDeviceSynchronize());
      std::cout << "---------------- outer loop -------------------: " << max_level << std::endl;
      std::cout << "dendrogram->num_levels(): " << dendrogram->num_levels() << std::endl;
    }
=======
>>>>>>> f17dbb70

    auto offsets = current_graph_view.local_edge_partition_view(0).offsets();
    auto indices = current_graph_view.local_edge_partition_view(0).indices();

    if (debug) {
      CUDA_TRY(cudaDeviceSynchronize());

      std::cout << "---- Graph -----: " << max_level << std::endl;
      raft::print_device_vector("offsets: ", offsets.data(), offsets.size(), std::cout);
      raft::print_device_vector("indices: ", indices.data(), indices.size(), std::cout);

      CUDA_TRY(cudaDeviceSynchronize());
      std::cout << "---------------- outer loop -------------------: " << max_level << std::endl;
      std::cout << "dendrogram->num_levels(): " << dendrogram->num_levels() << std::endl;
    }

//
//  Compute the vertex and cluster weights, these are different for each
//  graph in the hierarchical decomposition
#ifdef TIMING
    detail::timer_start<graph_view_t::is_multi_gpu>(
      handle, hr_timer, "compute_vertex_and_cluster_weights");
#endif

    vertex_weights = compute_out_weight_sums(handle, current_graph_view, *edge_weight_view);
    cluster_keys.resize(vertex_weights.size(), handle.get_stream());
    cluster_weights.resize(vertex_weights.size(), handle.get_stream());

    if (debug) {
      std::cout << "vertex_weights.size() : " << vertex_weights.size()
                << ", louvain_of_refined_partition.size(): " << louvain_of_refined_partition.size()
                << ", current_graph_view (#V): "
                << current_graph_view.local_vertex_partition_range_size() << std::endl;
    }

    if (first_iteration) {
      std::cout << "initialize dendrogram with sequence_fill" << std::endl;
      detail::sequence_fill(handle.get_stream(),
                            dendrogram->current_level_begin(),
                            dendrogram->current_level_size(),
                            current_graph_view.local_vertex_partition_range_first());

      detail::sequence_fill(handle.get_stream(),
                            cluster_keys.begin(),
                            cluster_keys.size(),
                            current_graph_view.local_vertex_partition_range_first());

      raft::copy(cluster_weights.begin(),
                 vertex_weights.begin(),
                 vertex_weights.size(),
                 handle.get_stream());
<<<<<<< HEAD

      if constexpr (graph_view_t::is_multi_gpu) {
        std::tie(cluster_keys, cluster_weights) = shuffle_ext_vertices_and_values_by_gpu_id(
          handle, std::move(cluster_keys), std::move(cluster_weights));
      }

=======

      if constexpr (graph_view_t::is_multi_gpu) {
        std::tie(cluster_keys, cluster_weights) =
          shuffle_ext_vertex_value_pairs_to_local_gpu_by_vertex_partitioning(
            handle, std::move(cluster_keys), std::move(cluster_weights));
      }

>>>>>>> f17dbb70
      first_iteration = false;
    } else {
      std::cout << "initialize dendrogram with louvain_of_refined_partition" << std::endl;

      tmp_cluster_weights.resize(vertex_weights.size(), handle.get_stream());
      raft::copy(dendrogram->current_level_begin(),
                 louvain_of_refined_partition.begin(),
                 louvain_of_refined_partition.size(),
                 handle.get_stream());

      raft::copy(tmp_cluster_weights.begin(),
                 vertex_weights.begin(),
                 vertex_weights.size(),
                 handle.get_stream());

      thrust::sort_by_key(handle.get_thrust_policy(),
                          louvain_of_refined_partition.begin(),
                          louvain_of_refined_partition.end(),
                          tmp_cluster_weights.begin());

      auto pair_of_iterators_end = thrust::reduce_by_key(handle.get_thrust_policy(),
                                                         louvain_of_refined_partition.begin(),
                                                         louvain_of_refined_partition.end(),
                                                         tmp_cluster_weights.begin(),
                                                         cluster_keys.begin(),
                                                         cluster_weights.begin());

      cluster_keys.resize(
        static_cast<size_t>(thrust::distance(cluster_keys.begin(), pair_of_iterators_end.first)),
        handle.get_stream());
      cluster_weights.resize(static_cast<size_t>(thrust::distance(cluster_weights.begin(),
                                                                  pair_of_iterators_end.second)),
                             handle.get_stream());
      tmp_cluster_weights.resize(0, handle.get_stream());

      if constexpr (graph_view_t::is_multi_gpu) {
<<<<<<< HEAD
        std::tie(tmp_cluster_keys, tmp_cluster_weights) = shuffle_ext_vertices_and_values_by_gpu_id(
          handle, std::move(cluster_keys), std::move(cluster_weights));
=======
        std::tie(tmp_cluster_keys, tmp_cluster_weights) =
          shuffle_ext_vertex_value_pairs_to_local_gpu_by_vertex_partitioning(
            handle, std::move(cluster_keys), std::move(cluster_weights));
>>>>>>> f17dbb70

        cluster_keys.resize(tmp_cluster_keys.size(), handle.get_stream());
        cluster_weights.resize(tmp_cluster_weights.size(), handle.get_stream());

        thrust::sort_by_key(handle.get_thrust_policy(),
                            tmp_cluster_keys.begin(),
                            tmp_cluster_keys.end(),
                            tmp_cluster_weights.begin());
        pair_of_iterators_end = thrust::reduce_by_key(handle.get_thrust_policy(),
                                                      tmp_cluster_keys.begin(),
                                                      tmp_cluster_keys.end(),
                                                      tmp_cluster_weights.begin(),
                                                      cluster_keys.begin(),
                                                      cluster_weights.begin());

        cluster_keys.resize(
          static_cast<size_t>(thrust::distance(cluster_keys.begin(), pair_of_iterators_end.first)),
          handle.get_stream());
        cluster_weights.resize(static_cast<size_t>(thrust::distance(cluster_weights.begin(),
                                                                    pair_of_iterators_end.second)),
                               handle.get_stream());
      }
    }

    if constexpr (graph_view_t::is_multi_gpu) {
      src_vertex_weights_cache =
        edge_src_property_t<graph_view_t, weight_t>(handle, current_graph_view);
      update_edge_src_property(
        handle, current_graph_view, vertex_weights.begin(), src_vertex_weights_cache);
      vertex_weights.resize(0, handle.get_stream());
      vertex_weights.shrink_to_fit(handle.get_stream());
    }

#ifdef TIMING
    detail::timer_stop<graph_view_t::is_multi_gpu>(handle, hr_timer);
#endif

//  Update the clustering assignment, this is the main loop of Louvain
#ifdef TIMING
    detail::timer_start<graph_view_t::is_multi_gpu>(handle, hr_timer, "update_clustering");
#endif

    louvain_assignment_for_vertices =
      rmm::device_uvector<vertex_t>(dendrogram->current_level_size(), handle.get_stream());

    raft::copy(louvain_assignment_for_vertices.begin(),
               dendrogram->current_level_begin(),
               dendrogram->current_level_size(),
               handle.get_stream());

    if constexpr (multi_gpu) {
      src_louvain_assignment_cache =
        edge_src_property_t<graph_view_t, vertex_t>(handle, current_graph_view);
      update_edge_src_property(handle,
                               current_graph_view,
                               louvain_assignment_for_vertices.begin(),
                               src_louvain_assignment_cache);
      dst_louvain_assignment_cache =
        edge_dst_property_t<graph_view_t, vertex_t>(handle, current_graph_view);
      update_edge_dst_property(handle,
                               current_graph_view,
                               louvain_assignment_for_vertices.begin(),
                               dst_louvain_assignment_cache);

      // Couldn't we clear louvain_assignment_for_vertices here?
    }

    weight_t new_Q = detail::compute_modularity(handle,
                                                current_graph_view,
                                                edge_weight_view,
                                                src_louvain_assignment_cache,
                                                dst_louvain_assignment_cache,
                                                louvain_assignment_for_vertices,
                                                cluster_weights,
                                                total_edge_weight,
                                                resolution);
    weight_t cur_Q = new_Q - 1;

    // To avoid the potential of having two vertices swap cluster_keys
    // we will only allow vertices to move up (true) or down (false)
    // during each iteration of the loop
<<<<<<< HEAD
    bool up_down = true;

    int32_t inner_loop_count = 0;
    while (new_Q > (cur_Q + 0.0001)) {
=======
    bool up_down             = true;
    bool no_movement         = true;
    int32_t inner_loop_count = 0;
    while (new_Q > (cur_Q + 1e-4)) {
>>>>>>> f17dbb70
      cur_Q = new_Q;

      if (debug) {
        CUDA_TRY(cudaDeviceSynchronize());
        std::cout << "------------ inner loop, counter: " << inner_loop_count++ << std::endl;
      }
      //
      // Keep a copy of detail::update_clustering_by_delta_modularity if we want to
      // resue detail::update_clustering_by_delta_modularity without changing
      //

      //
      // FIX: Existing detail::update_clustering_by_delta_modularity is slow.
      // To make is faster as proposed by Leiden algorithm, 1) keep track of the
      // vertices that have moved. And then 2) for all the vertices that have moved,
      // check if their neighbors belong to the same community.
      // If the neighbors belong to different communities, the collect them in a queue/list
      // In the next iteration, only conside vertices in the queue/list, until there the
      // queue/list is empty.
      //
      // IMPORTANT NOTE: Need to think which vertices are considered first
      //

      if (debug) {
        CUDA_TRY(cudaDeviceSynchronize());
        std::cout << " total_edge_weight: " << total_edge_weight << std::endl;
        std::cout << " resolution: " << resolution << std::endl;

        raft::print_device_vector(
          "cluster_keys: ", cluster_keys.data(), cluster_keys.size(), std::cout);

        raft::print_device_vector(
          "cluster_weights: ", cluster_weights.data(), cluster_weights.size(), std::cout);

        std::cout << "Before update_clustering_by_delta_modularity ..." << std::endl;
        raft::print_device_vector("louvain_assignment_for_vertices: ",
                                  louvain_assignment_for_vertices.data(),
                                  louvain_assignment_for_vertices.size(),
                                  std::cout);
        raft::print_device_vector("*edge_weight_view: ",
                                  (*edge_weight_view).value_firsts()[0],
                                  std::min((*edge_weight_view).edge_counts()[0],
                                           (decltype((*edge_weight_view).edge_counts()[0]))50),
                                  std::cout);
      }

      louvain_assignment_for_vertices =
        detail::update_clustering_by_delta_modularity(handle,
                                                      current_graph_view,
                                                      edge_weight_view,
                                                      total_edge_weight,
                                                      resolution,
                                                      vertex_weights,
                                                      std::move(cluster_keys),
                                                      std::move(cluster_weights),
                                                      std::move(louvain_assignment_for_vertices),
                                                      src_vertex_weights_cache,
                                                      src_louvain_assignment_cache,
                                                      dst_louvain_assignment_cache,
                                                      up_down);
      if (debug) {
        CUDA_TRY(cudaDeviceSynchronize());
        std::cout << "After update_clustering_by_delta_modularity ..." << std::endl;
        raft::print_device_vector("*edge_weight_view: ",
                                  (*edge_weight_view).value_firsts()[0],
                                  std::min((*edge_weight_view).edge_counts()[0],
                                           (decltype((*edge_weight_view).edge_counts()[0]))50),
                                  std::cout);
        raft::print_device_vector("louvain_assignment_for_vertices: ",
                                  louvain_assignment_for_vertices.data(),
                                  louvain_assignment_for_vertices.size(),
                                  std::cout);
      }

      if constexpr (graph_view_t::is_multi_gpu) {
        update_edge_src_property(handle,
                                 current_graph_view,
                                 louvain_assignment_for_vertices.begin(),
                                 src_louvain_assignment_cache);
        update_edge_dst_property(handle,
                                 current_graph_view,
                                 louvain_assignment_for_vertices.begin(),
                                 dst_louvain_assignment_cache);
      }

      if (debug) {
        CUDA_TRY(cudaDeviceSynchronize());
        raft::print_device_vector("*edge_weight_view: ",
                                  (*edge_weight_view).value_firsts()[0],
                                  std::min((*edge_weight_view).edge_counts()[0],
                                           (decltype((*edge_weight_view).edge_counts()[0]))50),
                                  std::cout);
      }

      std::tie(cluster_keys, cluster_weights) =
        detail::compute_cluster_keys_and_values(handle,
                                                current_graph_view,
                                                edge_weight_view,
                                                louvain_assignment_for_vertices,
                                                src_louvain_assignment_cache);

      if (debug) {
        CUDA_TRY(cudaDeviceSynchronize());
        raft::print_device_vector("*edge_weight_view: ",
                                  (*edge_weight_view).value_firsts()[0],
                                  std::min((*edge_weight_view).edge_counts()[0],
                                           (decltype((*edge_weight_view).edge_counts()[0]))50),
                                  std::cout);
        raft::print_device_vector(
          "cluster_keys: ", cluster_keys.data(), cluster_keys.size(), std::cout);
        raft::print_device_vector(
          "cluster_weights: ", cluster_weights.data(), cluster_weights.size(), std::cout);
      }

      up_down = !up_down;

      new_Q = detail::compute_modularity(handle,
                                         current_graph_view,
                                         edge_weight_view,
                                         src_louvain_assignment_cache,
                                         dst_louvain_assignment_cache,
                                         louvain_assignment_for_vertices,
                                         cluster_weights,
                                         total_edge_weight,
                                         resolution);

      if (debug) {
        CUDA_TRY(cudaDeviceSynchronize());
        std::cout << "new_Q: " << new_Q << std::endl;
        std::cout << "cur_Q: " << cur_Q << std::endl;
      }

<<<<<<< HEAD
      if (new_Q > cur_Q) {
=======
      if (new_Q > (cur_Q + 1e-4)) {
>>>>>>> f17dbb70
        raft::copy(dendrogram->current_level_begin(),
                   louvain_assignment_for_vertices.begin(),
                   louvain_assignment_for_vertices.size(),
                   handle.get_stream());
        no_movement = false;
      }

      if (debug) {
        CUDA_TRY(cudaDeviceSynchronize());
        raft::print_device_vector("dendrogram: ",
                                  dendrogram->current_level_begin(),
                                  dendrogram->current_level_size(),
                                  std::cout);
      }

      if (debug) {
        CUDA_TRY(cudaDeviceSynchronize());
        raft::print_device_vector("dendrogram: ",
                                  dendrogram->current_level_begin(),
                                  dendrogram->current_level_size(),
                                  std::cout);
      }
    }

#ifdef TIMING
    detail::timer_stop<graph_view_t::is_multi_gpu>(handle, hr_timer);
#endif

    if (no_movement) { break; }
    best_modularity = cur_Q;

    if (debug) {
      CUDA_TRY(cudaDeviceSynchronize());
      std::cout << "Out of outer while loop,  best_modularity: " << best_modularity << std::endl;
    }

    //
    // Count number of unique clusters (aka partitions) and check if it's same as
    // number of vertices in the current graph
    //

    rmm::device_uvector<vertex_t> copied_louvain_partition(louvain_assignment_for_vertices.size(),
                                                           handle.get_stream());

    thrust::copy(handle.get_thrust_policy(),
                 louvain_assignment_for_vertices.begin(),
                 louvain_assignment_for_vertices.end(),
                 copied_louvain_partition.begin());

    thrust::sort(
      handle.get_thrust_policy(), copied_louvain_partition.begin(), copied_louvain_partition.end());

    auto nr_unique_clusters =
      static_cast<vertex_t>(thrust::distance(copied_louvain_partition.begin(),
                                             thrust::unique(handle.get_thrust_policy(),
                                                            copied_louvain_partition.begin(),
                                                            copied_louvain_partition.end())));

    copied_louvain_partition.resize(nr_unique_clusters, handle.get_stream());

    if constexpr (graph_view_t::is_multi_gpu) {
<<<<<<< HEAD
      copied_louvain_partition = cugraph::detail::shuffle_ext_vertices_by_gpu_id(
        handle, std::move(copied_louvain_partition));
=======
      copied_louvain_partition =
        cugraph::detail::shuffle_ext_vertices_to_local_gpu_by_vertex_partitioning(
          handle, std::move(copied_louvain_partition));
>>>>>>> f17dbb70

      thrust::sort(handle.get_thrust_policy(),
                   copied_louvain_partition.begin(),
                   copied_louvain_partition.end());

      nr_unique_clusters =
        static_cast<vertex_t>(thrust::distance(copied_louvain_partition.begin(),
                                               thrust::unique(handle.get_thrust_policy(),
                                                              copied_louvain_partition.begin(),
                                                              copied_louvain_partition.end())));

      nr_unique_clusters = host_scalar_allreduce(
        handle.get_comms(), nr_unique_clusters, raft::comms::op_t::SUM, handle.get_stream());
    }

<<<<<<< HEAD
=======
    std::cout << "nr_unique_clusters: " << nr_unique_clusters
              << ", current_graph_view.number_of_vertices(): "
              << current_graph_view.number_of_vertices() << std::endl;

>>>>>>> f17dbb70
    if (nr_unique_clusters == current_graph_view.number_of_vertices()) { break; }

    //
    // Refine the current partition
    //

    if constexpr (graph_view_t::is_multi_gpu) {
      update_edge_src_property(handle,
                               current_graph_view,
                               louvain_assignment_for_vertices.begin(),
                               src_louvain_assignment_cache);
      update_edge_dst_property(handle,
                               current_graph_view,
                               louvain_assignment_for_vertices.begin(),
                               dst_louvain_assignment_cache);
    }

    if (debug) {
      CUDA_TRY(cudaDeviceSynchronize());
      std::cout << "refine_clustering .................." << std::endl;
    }
    auto [refined_leiden_partition, leiden_to_louvain_map] =
      detail::refine_clustering(handle,
                                current_graph_view,
                                edge_weight_view,
                                total_edge_weight,
                                resolution,
                                vertex_weights,
                                std::move(cluster_keys),
                                std::move(cluster_weights),
                                std::move(louvain_assignment_for_vertices),
                                src_vertex_weights_cache,
                                src_louvain_assignment_cache,
                                dst_louvain_assignment_cache,
                                up_down);

    if (debug) {
      CUDA_TRY(cudaDeviceSynchronize());

      raft::print_device_vector("refined_leiden_partition: ",
                                refined_leiden_partition.data(),
                                refined_leiden_partition.size(),
                                std::cout);

      raft::print_device_vector("leiden_to_louvain_map (key): ",
                                leiden_to_louvain_map.first.data(),
                                leiden_to_louvain_map.first.size(),
                                std::cout);

      raft::print_device_vector("leiden_to_louvain_map (value): ",
                                leiden_to_louvain_map.second.data(),
                                leiden_to_louvain_map.second.size(),
                                std::cout);
    }
<<<<<<< HEAD

    // Clear buffer and contract the graph
=======
>>>>>>> f17dbb70

// Clear buffer and contract the graph
#ifdef TIMING
    detail::timer_start<graph_view_t::is_multi_gpu>(handle, hr_timer, "contract graph");
#endif

    cluster_keys.resize(0, handle.get_stream());
    cluster_weights.resize(0, handle.get_stream());
    vertex_weights.resize(0, handle.get_stream());
    louvain_assignment_for_vertices.resize(0, handle.get_stream());
    cluster_keys.shrink_to_fit(handle.get_stream());
    cluster_weights.shrink_to_fit(handle.get_stream());
    vertex_weights.shrink_to_fit(handle.get_stream());
    louvain_assignment_for_vertices.shrink_to_fit(handle.get_stream());
    src_vertex_weights_cache.clear(handle);
    src_louvain_assignment_cache.clear(handle);
    dst_louvain_assignment_cache.clear(handle);

    // Create aggregate graph based on refined (leiden) partition

    std::optional<rmm::device_uvector<vertex_t>> cluster_assignment{std::nullopt};

    std::tie(current_graph, coarsen_graph_edge_property, cluster_assignment) =
      cugraph::detail::graph_contraction(
        handle,
        current_graph_view,
        edge_weight_view,
        raft::device_span<vertex_t>{refined_leiden_partition.begin(),
                                    refined_leiden_partition.size()});
    current_graph_view = current_graph.view();

    edge_weight_view = std::make_optional<edge_property_view_t<edge_t, weight_t const*>>(
      (*coarsen_graph_edge_property).view());

    if (debug) {
      CUDA_TRY(cudaDeviceSynchronize());
      std::cout << "... Leiden assignment of aggregated_graph" << std::endl;
      raft::print_device_vector("Leiden_assignment of aggregated_graph: ",
                                (*cluster_assignment).data(),
                                (*cluster_assignment).size(),
                                std::cout);
    }

    relabel<vertex_t, multi_gpu>(
      handle,
      std::make_tuple(static_cast<vertex_t const*>(leiden_to_louvain_map.first.begin()),
                      static_cast<vertex_t const*>(leiden_to_louvain_map.second.begin())),
      leiden_to_louvain_map.first.size(),
      (*cluster_assignment).data(),
      (*cluster_assignment).size(),
      false);

    if (debug) {
      CUDA_TRY(cudaDeviceSynchronize());
      std::cout << "... Louvain assignment of aggregated_graph (using relabel) " << std::endl;
      raft::print_device_vector("Louvain_assignment of aggregated_graph: ",
                                (*cluster_assignment).data(),
                                (*cluster_assignment).size(),
                                std::cout);
    }
    // After call to relabel, cluster_assignment contains louvain partition of the aggregated graph
    louvain_of_refined_partition.resize(current_graph_view.local_vertex_partition_range_size(),
                                        handle.get_stream());

    raft::copy(louvain_of_refined_partition.begin(),
               (*cluster_assignment).begin(),
               (*cluster_assignment).size(),
               handle.get_stream());

    if (debug) {
      CUDA_TRY(cudaDeviceSynchronize());
      raft::print_device_vector("louvain_of_refined_partition: ",
                                louvain_of_refined_partition.data(),
                                louvain_of_refined_partition.size(),
                                std::cout);
    }
<<<<<<< HEAD
=======
#ifdef TIMING
>>>>>>> f17dbb70
    detail::timer_stop<graph_view_t::is_multi_gpu>(handle, hr_timer);
#endif
  }

#ifdef TIMING
  detail::timer_display<graph_view_t::is_multi_gpu>(handle, hr_timer, std::cout);
<<<<<<< HEAD
=======
#endif

>>>>>>> f17dbb70
  return std::make_pair(std::move(dendrogram), best_modularity);
}

// FIXME: Can we have a common flatten_dendrogram to be used by both
// Louvain and Leiden, and possibly other clustering methods?
template <typename vertex_t, typename edge_t, bool multi_gpu>
void flatten_dendrogram(raft::handle_t const& handle,
                        graph_view_t<vertex_t, edge_t, false, multi_gpu> const& graph_view,
                        Dendrogram<vertex_t> const& dendrogram,
                        vertex_t* clustering)
{
  rmm::device_uvector<vertex_t> vertex_ids_v(graph_view.number_of_vertices(), handle.get_stream());

  thrust::sequence(handle.get_thrust_policy(),
                   vertex_ids_v.begin(),
                   vertex_ids_v.end(),
                   graph_view.local_vertex_partition_range_first());

  partition_at_level<vertex_t, multi_gpu>(
    handle, dendrogram, vertex_ids_v.data(), clustering, dendrogram.num_levels());
}

}  // namespace detail

template <typename vertex_t, typename edge_t, typename weight_t, bool multi_gpu>
std::pair<std::unique_ptr<Dendrogram<vertex_t>>, weight_t> leiden(
  raft::handle_t const& handle,
  graph_view_t<vertex_t, edge_t, false, multi_gpu> const& graph_view,
  std::optional<edge_property_view_t<edge_t, weight_t const*>> edge_weight_view,
  size_t max_level,
  weight_t resolution)
{
  return detail::leiden(handle, graph_view, edge_weight_view, max_level, resolution);
}

template <typename vertex_t, typename edge_t, bool multi_gpu>
void flatten_dendrogram(raft::handle_t const& handle,
                        graph_view_t<vertex_t, edge_t, false, multi_gpu> const& graph_view,
                        Dendrogram<vertex_t> const& dendrogram,
                        vertex_t* clustering)
{
  detail::flatten_dendrogram(handle, graph_view, dendrogram, clustering);
}

template <typename vertex_t, typename edge_t, typename weight_t, bool multi_gpu>
std::pair<size_t, weight_t> leiden(
  raft::handle_t const& handle,
  graph_view_t<vertex_t, edge_t, false, multi_gpu> const& graph_view,
  std::optional<edge_property_view_t<edge_t, weight_t const*>> edge_weight_view,
  vertex_t* clustering,
  size_t max_level,
  weight_t resolution)
{
  CUGRAPH_EXPECTS(edge_weight_view.has_value(), "Graph must be weighted");
  detail::check_clustering(graph_view, clustering);

  std::unique_ptr<Dendrogram<vertex_t>> dendrogram;
  weight_t modularity;

  std::tie(dendrogram, modularity) =
    detail::leiden(handle, graph_view, edge_weight_view, max_level, resolution);

  detail::flatten_dendrogram(handle, graph_view, *dendrogram, clustering);

  return std::make_pair(dendrogram->num_levels(), modularity);
}

}  // namespace cugraph<|MERGE_RESOLUTION|>--- conflicted
+++ resolved
@@ -69,13 +69,9 @@
     input_edge_weight_view);
   std::optional<edge_property_t<graph_view_t, weight_t>> coarsen_graph_edge_property(handle);
 
-<<<<<<< HEAD
-  HighResTimer hr_timer;
-=======
 #ifdef TIMING
   HighResTimer hr_timer{};
 #endif
->>>>>>> f17dbb70
 
   weight_t best_modularity = weight_t{-1.0};
   weight_t total_edge_weight =
@@ -96,15 +92,9 @@
   //
   // Bookkeeping per vertex
   //
-<<<<<<< HEAD
-  rmm::device_uvector<weight_t> vertex_weights(0, handle.get_stream());                   //#V
-  rmm::device_uvector<vertex_t> louvain_assignment_for_vertices(0, handle.get_stream());  //#V
-  rmm::device_uvector<vertex_t> louvain_of_refined_partition(0, handle.get_stream());     //#V
-=======
   rmm::device_uvector<weight_t> vertex_weights(0, handle.get_stream());                   // #V
   rmm::device_uvector<vertex_t> louvain_assignment_for_vertices(0, handle.get_stream());  // #V
   rmm::device_uvector<vertex_t> louvain_of_refined_partition(0, handle.get_stream());     // #V
->>>>>>> f17dbb70
 
   //
   // Edge source cache
@@ -114,12 +104,6 @@
   edge_dst_property_t<graph_view_t, vertex_t> dst_louvain_assignment_cache(handle);
 
   std::cout << "#V: " << current_graph_view.local_vertex_partition_range_size() << std::endl;
-<<<<<<< HEAD
-  std::cout << "#E: "
-            << current_graph_view.local_edge_partition_src_range_last(0) -
-                 current_graph_view.local_edge_partition_src_range_first(0)
-            << std::endl;
-=======
   std::cout << "#E: " << graph_view.local_edge_partition_view(0).number_of_edges() << std::endl;
 
   if (graph_view_t::is_multi_gpu) {
@@ -133,7 +117,6 @@
   } else {
     std::cout << "multi_gpu = false" << std::endl;
   }
->>>>>>> f17dbb70
 
   bool first_iteration = true;
   while (dendrogram->num_levels() < max_level) {
@@ -145,24 +128,6 @@
                           handle.get_stream());
 
     bool debug = current_graph_view.local_vertex_partition_range_size() < 50;
-<<<<<<< HEAD
-
-    auto offsets = current_graph_view.local_edge_partition_view(0).offsets();
-    auto indices = current_graph_view.local_edge_partition_view(0).indices();
-
-    if (debug) {
-      CUDA_TRY(cudaDeviceSynchronize());
-
-      std::cout << "---- Graph -----: " << max_level << std::endl;
-      raft::print_device_vector("offsets: ", offsets.data(), offsets.size(), std::cout);
-      raft::print_device_vector("indices: ", indices.data(), indices.size(), std::cout);
-
-      CUDA_TRY(cudaDeviceSynchronize());
-      std::cout << "---------------- outer loop -------------------: " << max_level << std::endl;
-      std::cout << "dendrogram->num_levels(): " << dendrogram->num_levels() << std::endl;
-    }
-=======
->>>>>>> f17dbb70
 
     auto offsets = current_graph_view.local_edge_partition_view(0).offsets();
     auto indices = current_graph_view.local_edge_partition_view(0).indices();
@@ -214,14 +179,6 @@
                  vertex_weights.begin(),
                  vertex_weights.size(),
                  handle.get_stream());
-<<<<<<< HEAD
-
-      if constexpr (graph_view_t::is_multi_gpu) {
-        std::tie(cluster_keys, cluster_weights) = shuffle_ext_vertices_and_values_by_gpu_id(
-          handle, std::move(cluster_keys), std::move(cluster_weights));
-      }
-
-=======
 
       if constexpr (graph_view_t::is_multi_gpu) {
         std::tie(cluster_keys, cluster_weights) =
@@ -229,7 +186,6 @@
             handle, std::move(cluster_keys), std::move(cluster_weights));
       }
 
->>>>>>> f17dbb70
       first_iteration = false;
     } else {
       std::cout << "initialize dendrogram with louvain_of_refined_partition" << std::endl;
@@ -266,14 +222,9 @@
       tmp_cluster_weights.resize(0, handle.get_stream());
 
       if constexpr (graph_view_t::is_multi_gpu) {
-<<<<<<< HEAD
-        std::tie(tmp_cluster_keys, tmp_cluster_weights) = shuffle_ext_vertices_and_values_by_gpu_id(
-          handle, std::move(cluster_keys), std::move(cluster_weights));
-=======
         std::tie(tmp_cluster_keys, tmp_cluster_weights) =
           shuffle_ext_vertex_value_pairs_to_local_gpu_by_vertex_partitioning(
             handle, std::move(cluster_keys), std::move(cluster_weights));
->>>>>>> f17dbb70
 
         cluster_keys.resize(tmp_cluster_keys.size(), handle.get_stream());
         cluster_weights.resize(tmp_cluster_weights.size(), handle.get_stream());
@@ -355,17 +306,10 @@
     // To avoid the potential of having two vertices swap cluster_keys
     // we will only allow vertices to move up (true) or down (false)
     // during each iteration of the loop
-<<<<<<< HEAD
-    bool up_down = true;
-
-    int32_t inner_loop_count = 0;
-    while (new_Q > (cur_Q + 0.0001)) {
-=======
     bool up_down             = true;
     bool no_movement         = true;
     int32_t inner_loop_count = 0;
     while (new_Q > (cur_Q + 1e-4)) {
->>>>>>> f17dbb70
       cur_Q = new_Q;
 
       if (debug) {
@@ -498,11 +442,7 @@
         std::cout << "cur_Q: " << cur_Q << std::endl;
       }
 
-<<<<<<< HEAD
-      if (new_Q > cur_Q) {
-=======
       if (new_Q > (cur_Q + 1e-4)) {
->>>>>>> f17dbb70
         raft::copy(dendrogram->current_level_begin(),
                    louvain_assignment_for_vertices.begin(),
                    louvain_assignment_for_vertices.size(),
@@ -564,14 +504,9 @@
     copied_louvain_partition.resize(nr_unique_clusters, handle.get_stream());
 
     if constexpr (graph_view_t::is_multi_gpu) {
-<<<<<<< HEAD
-      copied_louvain_partition = cugraph::detail::shuffle_ext_vertices_by_gpu_id(
-        handle, std::move(copied_louvain_partition));
-=======
       copied_louvain_partition =
         cugraph::detail::shuffle_ext_vertices_to_local_gpu_by_vertex_partitioning(
           handle, std::move(copied_louvain_partition));
->>>>>>> f17dbb70
 
       thrust::sort(handle.get_thrust_policy(),
                    copied_louvain_partition.begin(),
@@ -587,13 +522,10 @@
         handle.get_comms(), nr_unique_clusters, raft::comms::op_t::SUM, handle.get_stream());
     }
 
-<<<<<<< HEAD
-=======
     std::cout << "nr_unique_clusters: " << nr_unique_clusters
               << ", current_graph_view.number_of_vertices(): "
               << current_graph_view.number_of_vertices() << std::endl;
 
->>>>>>> f17dbb70
     if (nr_unique_clusters == current_graph_view.number_of_vertices()) { break; }
 
     //
@@ -648,11 +580,6 @@
                                 leiden_to_louvain_map.second.size(),
                                 std::cout);
     }
-<<<<<<< HEAD
-
-    // Clear buffer and contract the graph
-=======
->>>>>>> f17dbb70
 
 // Clear buffer and contract the graph
 #ifdef TIMING
@@ -729,21 +656,15 @@
                                 louvain_of_refined_partition.size(),
                                 std::cout);
     }
-<<<<<<< HEAD
-=======
 #ifdef TIMING
->>>>>>> f17dbb70
     detail::timer_stop<graph_view_t::is_multi_gpu>(handle, hr_timer);
 #endif
   }
 
 #ifdef TIMING
   detail::timer_display<graph_view_t::is_multi_gpu>(handle, hr_timer, std::cout);
-<<<<<<< HEAD
-=======
 #endif
 
->>>>>>> f17dbb70
   return std::make_pair(std::move(dendrogram), best_modularity);
 }
 
