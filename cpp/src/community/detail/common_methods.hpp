/*
 * Copyright (c) 2022, NVIDIA CORPORATION.
 *
 * Licensed under the Apache License, Version 2.0 (the "License");
 * you may not use this file except in compliance with the License.
 * You may obtain a copy of the License at
 *
 *     http://www.apache.org/licenses/LICENSE-2.0
 *
 * Unless required by applicable law or agreed to in writing, software
 * distributed under the License is distributed on an "AS IS" BASIS,
 * WITHOUT WARRANTIES OR CONDITIONS OF ANY KIND, either express or implied.
 * See the License for the specific language governing permissions and
 * limitations under the License.
 */
#pragma once

#include <utilities/high_res_timer.hpp>

#include <cugraph/dendrogram.hpp>
#include <cugraph/edge_property.hpp>
#include <cugraph/edge_src_dst_property.hpp>
#include <cugraph/graph.hpp>
#include <cugraph/graph_view.hpp>

#include <raft/handle.hpp>
#include <rmm/device_uvector.hpp>

namespace cugraph {
namespace detail {

// Some timing functions
//   Need to #define TIMING to have these functions actually time, otherwise
//   this is a noop
template <bool multi_gpu>
void timer_start(raft::handle_t const& handle, HighResTimer& hr_timer, std::string const& region)
{
#ifdef TIMING
  if constexpr (multi_gpu) {
    if (handle.get_comms().get_rank() == 0) hr_timer.start(region);
  } else {
    hr_timer.start(region);
  }
#endif
}

template <bool multi_gpu>
void timer_stop(raft::handle_t const& handle, HighResTimer& hr_timer)
{
#ifdef TIMING
  if constexpr (multi_gpu) {
    if (handle.get_comms().get_rank() == 0) {
      handle.get_stream().synchronize();
      hr_timer.stop();
    }
  } else {
    handle.get_stream().synchronize();
    hr_timer.stop();
  }
#endif
}

template <bool multi_gpu>
void timer_display(raft::handle_t const& handle, HighResTimer const& hr_timer, std::ostream& os)
{
#ifdef TIMING
  if (multi_gpu) {
    if (handle.get_comms().get_rank() == 0) hr_timer.display(os);
  } else {
    hr_timer.display(os);
  }
#endif
}

template <typename vertex_t, typename edge_t, typename weight_t, bool multi_gpu>
weight_t compute_modularity(
  raft::handle_t const& handle,
  graph_view_t<vertex_t, edge_t, false, multi_gpu> const& graph_view,
  std::optional<edge_property_view_t<edge_t, weight_t const*>> edge_weight_view,
  edge_src_property_t<graph_view_t<vertex_t, edge_t, false, multi_gpu>, vertex_t> const&
    src_clusters_cache,
  edge_dst_property_t<graph_view_t<vertex_t, edge_t, false, multi_gpu>, vertex_t> const&
    dst_clusters_cache,
  rmm::device_uvector<vertex_t> const& next_clusters,
  rmm::device_uvector<weight_t> const& cluster_weights,
  weight_t total_edge_weight,
  weight_t resolution);

template <typename vertex_t, typename edge_t, typename weight_t, bool multi_gpu>
<<<<<<< HEAD
std::tuple<cugraph::graph_t<vertex_t, edge_t, weight_t, false, multi_gpu>,
           std::optional<rmm::device_uvector<vertex_t>>>
graph_contraction(
  raft::handle_t const& handle,
  cugraph::graph_view_t<vertex_t, edge_t, weight_t, false, multi_gpu> const& graph_view,
  raft::device_span<vertex_t> labels);
=======
std::tuple<
  graph_t<vertex_t, edge_t, false, multi_gpu>,
  std::optional<edge_property_t<graph_view_t<vertex_t, edge_t, false, multi_gpu>, weight_t>>>
graph_contraction(raft::handle_t const& handle,
                  graph_view_t<vertex_t, edge_t, false, multi_gpu> const& graph_view,
                  std::optional<edge_property_view_t<edge_t, weight_t const*>> edge_weights,
                  raft::device_span<vertex_t> labels);
>>>>>>> 27fa7119

template <typename vertex_t, typename edge_t, typename weight_t, bool multi_gpu>
rmm::device_uvector<vertex_t> update_clustering_by_delta_modularity(
  raft::handle_t const& handle,
  graph_view_t<vertex_t, edge_t, false, multi_gpu> const& graph_view,
  std::optional<edge_property_view_t<edge_t, weight_t const*>> edge_weight_view,
  weight_t total_edge_weight,
  weight_t resolution,
  rmm::device_uvector<weight_t> const& vertex_weights_v,
  rmm::device_uvector<vertex_t>&& cluster_keys_v,
  rmm::device_uvector<weight_t>&& cluster_weights_v,
  rmm::device_uvector<vertex_t>&& next_clusters_v,
  edge_src_property_t<graph_view_t<vertex_t, edge_t, false, multi_gpu>, weight_t> const&
    src_vertex_weights_cache,
  edge_src_property_t<graph_view_t<vertex_t, edge_t, false, multi_gpu>, vertex_t> const&
    src_clusters_cache,
  edge_dst_property_t<graph_view_t<vertex_t, edge_t, false, multi_gpu>, vertex_t> const&
    dst_clusters_cache,
  bool up_down);

<<<<<<< HEAD
template <typename graph_view_t>
std::tuple<rmm::device_uvector<typename graph_view_t::vertex_type>,
           std::pair<rmm::device_uvector<typename graph_view_t::vertex_type>,
                     rmm::device_uvector<typename graph_view_t::vertex_type>>>
refine_clustering(
  raft::handle_t const& handle,
  graph_view_t const& graph_view,
  typename graph_view_t::weight_type total_edge_weight,
  typename graph_view_t::weight_type resolution,
  rmm::device_uvector<typename graph_view_t::weight_type> const& vertex_weights_v,
  rmm::device_uvector<typename graph_view_t::vertex_type>&& cluster_keys_v,
  rmm::device_uvector<typename graph_view_t::weight_type>&& cluster_weights_v,
  rmm::device_uvector<typename graph_view_t::vertex_type>&& next_clusters_v,
  edge_src_property_t<graph_view_t, typename graph_view_t::weight_type> const&
    src_vertex_weights_cache,
  edge_src_property_t<graph_view_t, typename graph_view_t::vertex_type> const& src_clusters_cache,
  edge_dst_property_t<graph_view_t, typename graph_view_t::vertex_type> const& dst_clusters_cache,
  bool up_down);

template <typename graph_view_t>
std::tuple<rmm::device_uvector<typename graph_view_t::vertex_type>,
           rmm::device_uvector<typename graph_view_t::weight_type>>
=======
template <typename vertex_t, typename edge_t, typename weight_t, bool multi_gpu>
std::tuple<rmm::device_uvector<vertex_t>, rmm::device_uvector<weight_t>>
>>>>>>> 27fa7119
compute_cluster_keys_and_values(
  raft::handle_t const& handle,
  graph_view_t<vertex_t, edge_t, false, multi_gpu> const& graph_view,
  std::optional<edge_property_view_t<edge_t, weight_t const*>> edge_weight_view,
  rmm::device_uvector<vertex_t> const& next_clusters_v,
  edge_src_property_t<graph_view_t<vertex_t, edge_t, false, multi_gpu>, vertex_t> const&
    src_clusters_cache);

}  // namespace detail
}  // namespace cugraph<|MERGE_RESOLUTION|>--- conflicted
+++ resolved
@@ -87,22 +87,14 @@
   weight_t resolution);
 
 template <typename vertex_t, typename edge_t, typename weight_t, bool multi_gpu>
-<<<<<<< HEAD
-std::tuple<cugraph::graph_t<vertex_t, edge_t, weight_t, false, multi_gpu>,
-           std::optional<rmm::device_uvector<vertex_t>>>
-graph_contraction(
-  raft::handle_t const& handle,
-  cugraph::graph_view_t<vertex_t, edge_t, weight_t, false, multi_gpu> const& graph_view,
-  raft::device_span<vertex_t> labels);
-=======
 std::tuple<
   graph_t<vertex_t, edge_t, false, multi_gpu>,
-  std::optional<edge_property_t<graph_view_t<vertex_t, edge_t, false, multi_gpu>, weight_t>>>
+  std::optional<edge_property_t<graph_view_t<vertex_t, edge_t, false, multi_gpu>, weight_t>>,
+  std::optional<rmm::device_uvector<vertex_t>>>
 graph_contraction(raft::handle_t const& handle,
                   graph_view_t<vertex_t, edge_t, false, multi_gpu> const& graph_view,
                   std::optional<edge_property_view_t<edge_t, weight_t const*>> edge_weights,
                   raft::device_span<vertex_t> labels);
->>>>>>> 27fa7119
 
 template <typename vertex_t, typename edge_t, typename weight_t, bool multi_gpu>
 rmm::device_uvector<vertex_t> update_clustering_by_delta_modularity(
@@ -123,33 +115,8 @@
     dst_clusters_cache,
   bool up_down);
 
-<<<<<<< HEAD
-template <typename graph_view_t>
-std::tuple<rmm::device_uvector<typename graph_view_t::vertex_type>,
-           std::pair<rmm::device_uvector<typename graph_view_t::vertex_type>,
-                     rmm::device_uvector<typename graph_view_t::vertex_type>>>
-refine_clustering(
-  raft::handle_t const& handle,
-  graph_view_t const& graph_view,
-  typename graph_view_t::weight_type total_edge_weight,
-  typename graph_view_t::weight_type resolution,
-  rmm::device_uvector<typename graph_view_t::weight_type> const& vertex_weights_v,
-  rmm::device_uvector<typename graph_view_t::vertex_type>&& cluster_keys_v,
-  rmm::device_uvector<typename graph_view_t::weight_type>&& cluster_weights_v,
-  rmm::device_uvector<typename graph_view_t::vertex_type>&& next_clusters_v,
-  edge_src_property_t<graph_view_t, typename graph_view_t::weight_type> const&
-    src_vertex_weights_cache,
-  edge_src_property_t<graph_view_t, typename graph_view_t::vertex_type> const& src_clusters_cache,
-  edge_dst_property_t<graph_view_t, typename graph_view_t::vertex_type> const& dst_clusters_cache,
-  bool up_down);
-
-template <typename graph_view_t>
-std::tuple<rmm::device_uvector<typename graph_view_t::vertex_type>,
-           rmm::device_uvector<typename graph_view_t::weight_type>>
-=======
 template <typename vertex_t, typename edge_t, typename weight_t, bool multi_gpu>
 std::tuple<rmm::device_uvector<vertex_t>, rmm::device_uvector<weight_t>>
->>>>>>> 27fa7119
 compute_cluster_keys_and_values(
   raft::handle_t const& handle,
   graph_view_t<vertex_t, edge_t, false, multi_gpu> const& graph_view,
