--- conflicted
+++ resolved
@@ -96,49 +96,10 @@
   double total_edge_weight,
   double resolution);
 
-<<<<<<< HEAD
-template std::tuple<cugraph::graph_t<int32_t, int32_t, float, false, true>,
-                    std::optional<rmm::device_uvector<int32_t>>>
-graph_contraction(raft::handle_t const& handle,
-                  cugraph::graph_view_t<int32_t, int32_t, float, false, true> const& graph_view,
-                  raft::device_span<int32_t> labels);
-
-template std::tuple<cugraph::graph_t<int32_t, int64_t, float, false, true>,
-                    std::optional<rmm::device_uvector<int32_t>>>
-graph_contraction(raft::handle_t const& handle,
-                  cugraph::graph_view_t<int32_t, int64_t, float, false, true> const& graph_view,
-                  raft::device_span<int32_t> labels);
-
-template std::tuple<cugraph::graph_t<int64_t, int64_t, float, false, true>,
-                    std::optional<rmm::device_uvector<int64_t>>>
-graph_contraction(raft::handle_t const& handle,
-                  cugraph::graph_view_t<int64_t, int64_t, float, false, true> const& graph_view,
-                  raft::device_span<int64_t> labels);
-
-template std::tuple<cugraph::graph_t<int32_t, int32_t, double, false, true>,
-                    std::optional<rmm::device_uvector<int32_t>>>
-graph_contraction(raft::handle_t const& handle,
-                  cugraph::graph_view_t<int32_t, int32_t, double, false, true> const& graph_view,
-                  raft::device_span<int32_t> labels);
-
-template std::tuple<cugraph::graph_t<int32_t, int64_t, double, false, true>,
-                    std::optional<rmm::device_uvector<int32_t>>>
-graph_contraction(raft::handle_t const& handle,
-                  cugraph::graph_view_t<int32_t, int64_t, double, false, true> const& graph_view,
-                  raft::device_span<int32_t> labels);
-
-template std::tuple<cugraph::graph_t<int64_t, int64_t, double, false, true>,
-                    std::optional<rmm::device_uvector<int64_t>>>
-graph_contraction(raft::handle_t const& handle,
-                  cugraph::graph_view_t<int64_t, int64_t, double, false, true> const& graph_view,
-                  raft::device_span<int64_t> labels);
-
-template std::tuple<rmm::device_uvector<int32_t>,
-                    std::pair<rmm::device_uvector<int32_t>, rmm::device_uvector<int32_t>>>
-=======
 template std::tuple<
   cugraph::graph_t<int32_t, int32_t, false, true>,
-  std::optional<edge_property_t<graph_view_t<int32_t, int32_t, false, true>, float>>>
+  std::optional<edge_property_t<graph_view_t<int32_t, int32_t, false, true>, float>>,
+  std::optional<rmm::device_uvector<int32_t>>>
 graph_contraction(raft::handle_t const& handle,
                   cugraph::graph_view_t<int32_t, int32_t, false, true> const& graph_view,
                   std::optional<edge_property_view_t<int32_t, float const*>> edge_weights,
@@ -146,7 +107,8 @@
 
 template std::tuple<
   cugraph::graph_t<int32_t, int64_t, false, true>,
-  std::optional<edge_property_t<graph_view_t<int32_t, int64_t, false, true>, float>>>
+  std::optional<edge_property_t<graph_view_t<int32_t, int64_t, false, true>, float>>,
+  std::optional<rmm::device_uvector<int32_t>>>
 graph_contraction(raft::handle_t const& handle,
                   cugraph::graph_view_t<int32_t, int64_t, false, true> const& graph_view,
                   std::optional<edge_property_view_t<int64_t, float const*>> edge_weights,
@@ -154,7 +116,8 @@
 
 template std::tuple<
   cugraph::graph_t<int64_t, int64_t, false, true>,
-  std::optional<edge_property_t<graph_view_t<int64_t, int64_t, false, true>, float>>>
+  std::optional<edge_property_t<graph_view_t<int64_t, int64_t, false, true>, float>>,
+  std::optional<rmm::device_uvector<int64_t>>>
 graph_contraction(raft::handle_t const& handle,
                   cugraph::graph_view_t<int64_t, int64_t, false, true> const& graph_view,
                   std::optional<edge_property_view_t<int64_t, float const*>> edge_weights,
@@ -162,7 +125,8 @@
 
 template std::tuple<
   cugraph::graph_t<int32_t, int32_t, false, true>,
-  std::optional<edge_property_t<graph_view_t<int32_t, int32_t, false, true>, double>>>
+  std::optional<edge_property_t<graph_view_t<int32_t, int32_t, false, true>, double>>,
+  std::optional<rmm::device_uvector<int32_t>>>
 graph_contraction(raft::handle_t const& handle,
                   cugraph::graph_view_t<int32_t, int32_t, false, true> const& graph_view,
                   std::optional<edge_property_view_t<int32_t, double const*>> edge_weights,
@@ -170,7 +134,8 @@
 
 template std::tuple<
   cugraph::graph_t<int32_t, int64_t, false, true>,
-  std::optional<edge_property_t<graph_view_t<int32_t, int64_t, false, true>, double>>>
+  std::optional<edge_property_t<graph_view_t<int32_t, int64_t, false, true>, double>>,
+  std::optional<rmm::device_uvector<int32_t>>>
 graph_contraction(raft::handle_t const& handle,
                   cugraph::graph_view_t<int32_t, int64_t, false, true> const& graph_view,
                   std::optional<edge_property_view_t<int64_t, double const*>> edge_weights,
@@ -178,12 +143,12 @@
 
 template std::tuple<
   cugraph::graph_t<int64_t, int64_t, false, true>,
-  std::optional<edge_property_t<graph_view_t<int64_t, int64_t, false, true>, double>>>
+  std::optional<edge_property_t<graph_view_t<int64_t, int64_t, false, true>, double>>,
+  std::optional<rmm::device_uvector<int64_t>>>
 graph_contraction(raft::handle_t const& handle,
                   cugraph::graph_view_t<int64_t, int64_t, false, true> const& graph_view,
                   std::optional<edge_property_view_t<int64_t, double const*>> edge_weights,
                   raft::device_span<int64_t> labels);
->>>>>>> 27fa7119
 
 template rmm::device_uvector<int32_t> update_clustering_by_delta_modularity(
   raft::handle_t const& handle,
