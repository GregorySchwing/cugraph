/*
 * Copyright (c) 2022, NVIDIA CORPORATION.
 *
 * Licensed under the Apache License, Version 2.0 (the "License");
 * you may not use this file except in compliance with the License.
 * You may obtain a copy of the License at
 *
 *     http://www.apache.org/licenses/LICENSE-2.0
 *
 * Unless required by applicable law or agreed to in writing, software
 * distributed under the License is distributed on an "AS IS" BASIS,
 * WITHOUT WARRANTIES OR CONDITIONS OF ANY KIND, either express or implied.
 * See the License for the specific language governing permissions and
 * limitations under the License.
 */
#include <community/detail/common_methods.cuh>

namespace cugraph {
namespace detail {

template float compute_modularity(
  raft::handle_t const& handle,
  cugraph::graph_view_t<int32_t, int32_t, false, false> const& graph_view,
  std::optional<edge_property_view_t<int32_t, float const*>> edge_weight_view,
  edge_src_property_t<cugraph::graph_view_t<int32_t, int32_t, false, false>, int32_t> const&
    src_clusters_cache,
  edge_dst_property_t<cugraph::graph_view_t<int32_t, int32_t, false, false>, int32_t> const&
    dst_clusters_cache,
  rmm::device_uvector<int32_t> const& next_clusters,
  rmm::device_uvector<float> const& cluster_weights,
  float total_edge_weight,
  float resolution);

template float compute_modularity(
  raft::handle_t const& handle,
  cugraph::graph_view_t<int32_t, int64_t, false, false> const& graph_view,
  std::optional<edge_property_view_t<int64_t, float const*>> edge_weight_view,
  edge_src_property_t<cugraph::graph_view_t<int32_t, int64_t, false, false>, int32_t> const&
    src_clusters_cache,
  edge_dst_property_t<cugraph::graph_view_t<int32_t, int64_t, false, false>, int32_t> const&
    dst_clusters_cache,
  rmm::device_uvector<int32_t> const& next_clusters,
  rmm::device_uvector<float> const& cluster_weights,
  float total_edge_weight,
  float resolution);

template float compute_modularity(
  raft::handle_t const& handle,
  cugraph::graph_view_t<int64_t, int64_t, false, false> const& graph_view,
  std::optional<edge_property_view_t<int64_t, float const*>> edge_weight_view,
  edge_src_property_t<cugraph::graph_view_t<int64_t, int64_t, false, false>, int64_t> const&
    src_clusters_cache,
  edge_dst_property_t<cugraph::graph_view_t<int64_t, int64_t, false, false>, int64_t> const&
    dst_clusters_cache,
  rmm::device_uvector<int64_t> const& next_clusters,
  rmm::device_uvector<float> const& cluster_weights,
  float total_edge_weight,
  float resolution);

template double compute_modularity(
  raft::handle_t const& handle,
  cugraph::graph_view_t<int32_t, int32_t, false, false> const& graph_view,
  std::optional<edge_property_view_t<int32_t, double const*>> edge_weight_view,
  edge_src_property_t<cugraph::graph_view_t<int32_t, int32_t, false, false>, int32_t> const&
    src_clusters_cache,
  edge_dst_property_t<cugraph::graph_view_t<int32_t, int32_t, false, false>, int32_t> const&
    dst_clusters_cache,
  rmm::device_uvector<int32_t> const& next_clusters,
  rmm::device_uvector<double> const& cluster_weights,
  double total_edge_weight,
  double resolution);

template double compute_modularity(
  raft::handle_t const& handle,
  cugraph::graph_view_t<int32_t, int64_t, false, false> const& graph_view,
  std::optional<edge_property_view_t<int64_t, double const*>> edge_weight_view,
  edge_src_property_t<cugraph::graph_view_t<int32_t, int64_t, false, false>, int32_t> const&
    src_clusters_cache,
  edge_dst_property_t<cugraph::graph_view_t<int32_t, int64_t, false, false>, int32_t> const&
    dst_clusters_cache,
  rmm::device_uvector<int32_t> const& next_clusters,
  rmm::device_uvector<double> const& cluster_weights,
  double total_edge_weight,
  double resolution);

template double compute_modularity(
  raft::handle_t const& handle,
  cugraph::graph_view_t<int64_t, int64_t, false, false> const& graph_view,
  std::optional<edge_property_view_t<int64_t, double const*>> edge_weight_view,
  edge_src_property_t<cugraph::graph_view_t<int64_t, int64_t, false, false>, int64_t> const&
    src_clusters_cache,
  edge_dst_property_t<cugraph::graph_view_t<int64_t, int64_t, false, false>, int64_t> const&
    dst_clusters_cache,
  rmm::device_uvector<int64_t> const& next_clusters,
  rmm::device_uvector<double> const& cluster_weights,
  double total_edge_weight,
  double resolution);

<<<<<<< HEAD
template std::tuple<cugraph::graph_t<int32_t, int32_t, float, false, false>,
                    std::optional<rmm::device_uvector<int32_t>>>
graph_contraction(raft::handle_t const& handle,
                  cugraph::graph_view_t<int32_t, int32_t, float, false, false> const& graph_view,
                  raft::device_span<int32_t> labels);

template std::tuple<cugraph::graph_t<int32_t, int64_t, float, false, false>,
                    std::optional<rmm::device_uvector<int32_t>>>
graph_contraction(raft::handle_t const& handle,
                  cugraph::graph_view_t<int32_t, int64_t, float, false, false> const& graph_view,
                  raft::device_span<int32_t> labels);

template std::tuple<cugraph::graph_t<int64_t, int64_t, float, false, false>,
                    std::optional<rmm::device_uvector<int64_t>>>
graph_contraction(raft::handle_t const& handle,
                  cugraph::graph_view_t<int64_t, int64_t, float, false, false> const& graph_view,
                  raft::device_span<int64_t> labels);

template std::tuple<cugraph::graph_t<int32_t, int32_t, double, false, false>,
                    std::optional<rmm::device_uvector<int32_t>>>
graph_contraction(raft::handle_t const& handle,
                  cugraph::graph_view_t<int32_t, int32_t, double, false, false> const& graph_view,
                  raft::device_span<int32_t> labels);

template std::tuple<cugraph::graph_t<int32_t, int64_t, double, false, false>,
                    std::optional<rmm::device_uvector<int32_t>>>
graph_contraction(raft::handle_t const& handle,
                  cugraph::graph_view_t<int32_t, int64_t, double, false, false> const& graph_view,
                  raft::device_span<int32_t> labels);

template std::tuple<cugraph::graph_t<int64_t, int64_t, double, false, false>,
                    std::optional<rmm::device_uvector<int64_t>>>
graph_contraction(raft::handle_t const& handle,
                  cugraph::graph_view_t<int64_t, int64_t, double, false, false> const& graph_view,
=======
template std::tuple<
  cugraph::graph_t<int32_t, int32_t, false, false>,
  std::optional<edge_property_t<graph_view_t<int32_t, int32_t, false, false>, float>>>
graph_contraction(raft::handle_t const& handle,
                  cugraph::graph_view_t<int32_t, int32_t, false, false> const& graph_view,
                  std::optional<edge_property_view_t<int32_t, float const*>> edge_weights,
                  raft::device_span<int32_t> labels);

template std::tuple<
  cugraph::graph_t<int32_t, int64_t, false, false>,
  std::optional<edge_property_t<graph_view_t<int32_t, int64_t, false, false>, float>>>
graph_contraction(raft::handle_t const& handle,
                  cugraph::graph_view_t<int32_t, int64_t, false, false> const& graph_view,
                  std::optional<edge_property_view_t<int64_t, float const*>> edge_weights,
                  raft::device_span<int32_t> labels);

template std::tuple<
  cugraph::graph_t<int64_t, int64_t, false, false>,
  std::optional<edge_property_t<graph_view_t<int64_t, int64_t, false, false>, float>>>
graph_contraction(raft::handle_t const& handle,
                  cugraph::graph_view_t<int64_t, int64_t, false, false> const& graph_view,
                  std::optional<edge_property_view_t<int64_t, float const*>> edge_weights,
                  raft::device_span<int64_t> labels);

template std::tuple<
  cugraph::graph_t<int32_t, int32_t, false, false>,
  std::optional<edge_property_t<graph_view_t<int32_t, int32_t, false, false>, double>>>
graph_contraction(raft::handle_t const& handle,
                  cugraph::graph_view_t<int32_t, int32_t, false, false> const& graph_view,
                  std::optional<edge_property_view_t<int32_t, double const*>> edge_weights,
                  raft::device_span<int32_t> labels);

template std::tuple<
  cugraph::graph_t<int32_t, int64_t, false, false>,
  std::optional<edge_property_t<graph_view_t<int32_t, int64_t, false, false>, double>>>
graph_contraction(raft::handle_t const& handle,
                  cugraph::graph_view_t<int32_t, int64_t, false, false> const& graph_view,
                  std::optional<edge_property_view_t<int64_t, double const*>> edge_weights,
                  raft::device_span<int32_t> labels);

template std::tuple<
  cugraph::graph_t<int64_t, int64_t, false, false>,
  std::optional<edge_property_t<graph_view_t<int64_t, int64_t, false, false>, double>>>
graph_contraction(raft::handle_t const& handle,
                  cugraph::graph_view_t<int64_t, int64_t, false, false> const& graph_view,
                  std::optional<edge_property_view_t<int64_t, double const*>> edge_weights,
>>>>>>> 27fa7119
                  raft::device_span<int64_t> labels);

template rmm::device_uvector<int32_t> update_clustering_by_delta_modularity(
  raft::handle_t const& handle,
  cugraph::graph_view_t<int32_t, int32_t, false, false> const& graph_view,
  std::optional<edge_property_view_t<int32_t, float const*>> edge_weight_view,
  float total_edge_weight,
  float resolution,
  rmm::device_uvector<float> const& vertex_weights_v,
  rmm::device_uvector<int32_t>&& cluster_keys_v,
  rmm::device_uvector<float>&& cluster_weights_v,
  rmm::device_uvector<int32_t>&& next_clusters_v,
  edge_src_property_t<cugraph::graph_view_t<int32_t, int32_t, false, false>, float> const&
    src_vertex_weights_cache,
  edge_src_property_t<cugraph::graph_view_t<int32_t, int32_t, false, false>, int32_t> const&
    src_clusters_cache,
  edge_dst_property_t<cugraph::graph_view_t<int32_t, int32_t, false, false>, int32_t> const&
    dst_clusters_cache,
  bool up_down);

template rmm::device_uvector<int32_t> update_clustering_by_delta_modularity(
  raft::handle_t const& handle,
  cugraph::graph_view_t<int32_t, int64_t, false, false> const& graph_view,
  std::optional<edge_property_view_t<int64_t, float const*>> edge_weight_view,
  float total_edge_weight,
  float resolution,
  rmm::device_uvector<float> const& vertex_weights_v,
  rmm::device_uvector<int32_t>&& cluster_keys_v,
  rmm::device_uvector<float>&& cluster_weights_v,
  rmm::device_uvector<int32_t>&& next_clusters_v,
  edge_src_property_t<cugraph::graph_view_t<int32_t, int64_t, false, false>, float> const&
    src_vertex_weights_cache,
  edge_src_property_t<cugraph::graph_view_t<int32_t, int64_t, false, false>, int32_t> const&
    src_clusters_cache,
  edge_dst_property_t<cugraph::graph_view_t<int32_t, int64_t, false, false>, int32_t> const&
    dst_clusters_cache,
  bool up_down);

template rmm::device_uvector<int64_t> update_clustering_by_delta_modularity(
  raft::handle_t const& handle,
  cugraph::graph_view_t<int64_t, int64_t, false, false> const& graph_view,
  std::optional<edge_property_view_t<int64_t, float const*>> edge_weight_view,
  float total_edge_weight,
  float resolution,
  rmm::device_uvector<float> const& vertex_weights_v,
  rmm::device_uvector<int64_t>&& cluster_keys_v,
  rmm::device_uvector<float>&& cluster_weights_v,
  rmm::device_uvector<int64_t>&& next_clusters_v,
  edge_src_property_t<cugraph::graph_view_t<int64_t, int64_t, false, false>, float> const&
    src_vertex_weights_cache,
  edge_src_property_t<cugraph::graph_view_t<int64_t, int64_t, false, false>, int64_t> const&
    src_clusters_cache,
  edge_dst_property_t<cugraph::graph_view_t<int64_t, int64_t, false, false>, int64_t> const&
    dst_clusters_cache,
  bool up_down);

template rmm::device_uvector<int32_t> update_clustering_by_delta_modularity(
  raft::handle_t const& handle,
  cugraph::graph_view_t<int32_t, int32_t, false, false> const& graph_view,
  std::optional<edge_property_view_t<int32_t, double const*>> edge_weight_view,
  double total_edge_weight,
  double resolution,
  rmm::device_uvector<double> const& vertex_weights_v,
  rmm::device_uvector<int32_t>&& cluster_keys_v,
  rmm::device_uvector<double>&& cluster_weights_v,
  rmm::device_uvector<int32_t>&& next_clusters_v,
  edge_src_property_t<cugraph::graph_view_t<int32_t, int32_t, false, false>, double> const&
    src_vertex_weights_cache,
  edge_src_property_t<cugraph::graph_view_t<int32_t, int32_t, false, false>, int32_t> const&
    src_clusters_cache,
  edge_dst_property_t<cugraph::graph_view_t<int32_t, int32_t, false, false>, int32_t> const&
    dst_clusters_cache,
  bool up_down);

template rmm::device_uvector<int32_t> update_clustering_by_delta_modularity(
  raft::handle_t const& handle,
  cugraph::graph_view_t<int32_t, int64_t, false, false> const& graph_view,
  std::optional<edge_property_view_t<int64_t, double const*>> edge_weight_view,
  double total_edge_weight,
  double resolution,
  rmm::device_uvector<double> const& vertex_weights_v,
  rmm::device_uvector<int32_t>&& cluster_keys_v,
  rmm::device_uvector<double>&& cluster_weights_v,
  rmm::device_uvector<int32_t>&& next_clusters_v,
  edge_src_property_t<cugraph::graph_view_t<int32_t, int64_t, false, false>, double> const&
    src_vertex_weights_cache,
  edge_src_property_t<cugraph::graph_view_t<int32_t, int64_t, false, false>, int32_t> const&
    src_clusters_cache,
  edge_dst_property_t<cugraph::graph_view_t<int32_t, int64_t, false, false>, int32_t> const&
    dst_clusters_cache,
  bool up_down);

template rmm::device_uvector<int64_t> update_clustering_by_delta_modularity(
  raft::handle_t const& handle,
  cugraph::graph_view_t<int64_t, int64_t, false, false> const& graph_view,
  std::optional<edge_property_view_t<int64_t, double const*>> edge_weight_view,
  double total_edge_weight,
  double resolution,
  rmm::device_uvector<double> const& vertex_weights_v,
  rmm::device_uvector<int64_t>&& cluster_keys_v,
  rmm::device_uvector<double>&& cluster_weights_v,
  rmm::device_uvector<int64_t>&& next_clusters_v,
  edge_src_property_t<cugraph::graph_view_t<int64_t, int64_t, false, false>, double> const&
    src_vertex_weights_cache,
  edge_src_property_t<cugraph::graph_view_t<int64_t, int64_t, false, false>, int64_t> const&
    src_clusters_cache,
  edge_dst_property_t<cugraph::graph_view_t<int64_t, int64_t, false, false>, int64_t> const&
    dst_clusters_cache,
  bool up_down);

template std::tuple<rmm::device_uvector<int32_t>, rmm::device_uvector<float>>
compute_cluster_keys_and_values(
  raft::handle_t const& handle,
  cugraph::graph_view_t<int32_t, int32_t, false, false> const& graph_view,
  std::optional<edge_property_view_t<int32_t, float const*>> edge_weight_view,
  rmm::device_uvector<int32_t> const& next_clusters_v,
  edge_src_property_t<cugraph::graph_view_t<int32_t, int32_t, false, false>, int32_t> const&
    src_clusters_cache);

template std::tuple<rmm::device_uvector<int32_t>, rmm::device_uvector<float>>
compute_cluster_keys_and_values(
  raft::handle_t const& handle,
  cugraph::graph_view_t<int32_t, int64_t, false, false> const& graph_view,
  std::optional<edge_property_view_t<int64_t, float const*>> edge_weight_view,
  rmm::device_uvector<int32_t> const& next_clusters_v,
  edge_src_property_t<cugraph::graph_view_t<int32_t, int64_t, false, false>, int32_t> const&
    src_clusters_cache);

template std::tuple<rmm::device_uvector<int64_t>, rmm::device_uvector<float>>
compute_cluster_keys_and_values(
  raft::handle_t const& handle,
  cugraph::graph_view_t<int64_t, int64_t, false, false> const& graph_view,
  std::optional<edge_property_view_t<int64_t, float const*>> edge_weight_view,
  rmm::device_uvector<int64_t> const& next_clusters_v,
  edge_src_property_t<cugraph::graph_view_t<int64_t, int64_t, false, false>, int64_t> const&
    src_clusters_cache);

template std::tuple<rmm::device_uvector<int32_t>, rmm::device_uvector<double>>
compute_cluster_keys_and_values(
  raft::handle_t const& handle,
  cugraph::graph_view_t<int32_t, int32_t, false, false> const& graph_view,
  std::optional<edge_property_view_t<int32_t, double const*>> edge_weight_view,
  rmm::device_uvector<int32_t> const& next_clusters_v,
  edge_src_property_t<cugraph::graph_view_t<int32_t, int32_t, false, false>, int32_t> const&
    src_clusters_cache);

template std::tuple<rmm::device_uvector<int32_t>, rmm::device_uvector<double>>
compute_cluster_keys_and_values(
  raft::handle_t const& handle,
  cugraph::graph_view_t<int32_t, int64_t, false, false> const& graph_view,
  std::optional<edge_property_view_t<int64_t, double const*>> edge_weight_view,
  rmm::device_uvector<int32_t> const& next_clusters_v,
  edge_src_property_t<cugraph::graph_view_t<int32_t, int64_t, false, false>, int32_t> const&
    src_clusters_cache);

template std::tuple<rmm::device_uvector<int64_t>, rmm::device_uvector<double>>
compute_cluster_keys_and_values(
  raft::handle_t const& handle,
  cugraph::graph_view_t<int64_t, int64_t, false, false> const& graph_view,
  std::optional<edge_property_view_t<int64_t, double const*>> edge_weight_view,
  rmm::device_uvector<int64_t> const& next_clusters_v,
  edge_src_property_t<cugraph::graph_view_t<int64_t, int64_t, false, false>, int64_t> const&
    src_clusters_cache);

}  // namespace detail
}  // namespace cugraph<|MERGE_RESOLUTION|>--- conflicted
+++ resolved
@@ -96,45 +96,10 @@
   double total_edge_weight,
   double resolution);
 
-<<<<<<< HEAD
-template std::tuple<cugraph::graph_t<int32_t, int32_t, float, false, false>,
-                    std::optional<rmm::device_uvector<int32_t>>>
-graph_contraction(raft::handle_t const& handle,
-                  cugraph::graph_view_t<int32_t, int32_t, float, false, false> const& graph_view,
-                  raft::device_span<int32_t> labels);
-
-template std::tuple<cugraph::graph_t<int32_t, int64_t, float, false, false>,
-                    std::optional<rmm::device_uvector<int32_t>>>
-graph_contraction(raft::handle_t const& handle,
-                  cugraph::graph_view_t<int32_t, int64_t, float, false, false> const& graph_view,
-                  raft::device_span<int32_t> labels);
-
-template std::tuple<cugraph::graph_t<int64_t, int64_t, float, false, false>,
-                    std::optional<rmm::device_uvector<int64_t>>>
-graph_contraction(raft::handle_t const& handle,
-                  cugraph::graph_view_t<int64_t, int64_t, float, false, false> const& graph_view,
-                  raft::device_span<int64_t> labels);
-
-template std::tuple<cugraph::graph_t<int32_t, int32_t, double, false, false>,
-                    std::optional<rmm::device_uvector<int32_t>>>
-graph_contraction(raft::handle_t const& handle,
-                  cugraph::graph_view_t<int32_t, int32_t, double, false, false> const& graph_view,
-                  raft::device_span<int32_t> labels);
-
-template std::tuple<cugraph::graph_t<int32_t, int64_t, double, false, false>,
-                    std::optional<rmm::device_uvector<int32_t>>>
-graph_contraction(raft::handle_t const& handle,
-                  cugraph::graph_view_t<int32_t, int64_t, double, false, false> const& graph_view,
-                  raft::device_span<int32_t> labels);
-
-template std::tuple<cugraph::graph_t<int64_t, int64_t, double, false, false>,
-                    std::optional<rmm::device_uvector<int64_t>>>
-graph_contraction(raft::handle_t const& handle,
-                  cugraph::graph_view_t<int64_t, int64_t, double, false, false> const& graph_view,
-=======
 template std::tuple<
   cugraph::graph_t<int32_t, int32_t, false, false>,
-  std::optional<edge_property_t<graph_view_t<int32_t, int32_t, false, false>, float>>>
+  std::optional<edge_property_t<graph_view_t<int32_t, int32_t, false, false>, float>>,
+  std::optional<rmm::device_uvector<int32_t>>>
 graph_contraction(raft::handle_t const& handle,
                   cugraph::graph_view_t<int32_t, int32_t, false, false> const& graph_view,
                   std::optional<edge_property_view_t<int32_t, float const*>> edge_weights,
@@ -142,7 +107,8 @@
 
 template std::tuple<
   cugraph::graph_t<int32_t, int64_t, false, false>,
-  std::optional<edge_property_t<graph_view_t<int32_t, int64_t, false, false>, float>>>
+  std::optional<edge_property_t<graph_view_t<int32_t, int64_t, false, false>, float>>,
+  std::optional<rmm::device_uvector<int32_t>>>
 graph_contraction(raft::handle_t const& handle,
                   cugraph::graph_view_t<int32_t, int64_t, false, false> const& graph_view,
                   std::optional<edge_property_view_t<int64_t, float const*>> edge_weights,
@@ -150,7 +116,8 @@
 
 template std::tuple<
   cugraph::graph_t<int64_t, int64_t, false, false>,
-  std::optional<edge_property_t<graph_view_t<int64_t, int64_t, false, false>, float>>>
+  std::optional<edge_property_t<graph_view_t<int64_t, int64_t, false, false>, float>>,
+  std::optional<rmm::device_uvector<int64_t>>>
 graph_contraction(raft::handle_t const& handle,
                   cugraph::graph_view_t<int64_t, int64_t, false, false> const& graph_view,
                   std::optional<edge_property_view_t<int64_t, float const*>> edge_weights,
@@ -158,7 +125,8 @@
 
 template std::tuple<
   cugraph::graph_t<int32_t, int32_t, false, false>,
-  std::optional<edge_property_t<graph_view_t<int32_t, int32_t, false, false>, double>>>
+  std::optional<edge_property_t<graph_view_t<int32_t, int32_t, false, false>, double>>,
+  std::optional<rmm::device_uvector<int32_t>>>
 graph_contraction(raft::handle_t const& handle,
                   cugraph::graph_view_t<int32_t, int32_t, false, false> const& graph_view,
                   std::optional<edge_property_view_t<int32_t, double const*>> edge_weights,
@@ -166,7 +134,8 @@
 
 template std::tuple<
   cugraph::graph_t<int32_t, int64_t, false, false>,
-  std::optional<edge_property_t<graph_view_t<int32_t, int64_t, false, false>, double>>>
+  std::optional<edge_property_t<graph_view_t<int32_t, int64_t, false, false>, double>>,
+  std::optional<rmm::device_uvector<int32_t>>>
 graph_contraction(raft::handle_t const& handle,
                   cugraph::graph_view_t<int32_t, int64_t, false, false> const& graph_view,
                   std::optional<edge_property_view_t<int64_t, double const*>> edge_weights,
@@ -174,11 +143,11 @@
 
 template std::tuple<
   cugraph::graph_t<int64_t, int64_t, false, false>,
-  std::optional<edge_property_t<graph_view_t<int64_t, int64_t, false, false>, double>>>
+  std::optional<edge_property_t<graph_view_t<int64_t, int64_t, false, false>, double>>,
+  std::optional<rmm::device_uvector<int64_t>>>
 graph_contraction(raft::handle_t const& handle,
                   cugraph::graph_view_t<int64_t, int64_t, false, false> const& graph_view,
                   std::optional<edge_property_view_t<int64_t, double const*>> edge_weights,
->>>>>>> 27fa7119
                   raft::device_span<int64_t> labels);
 
 template rmm::device_uvector<int32_t> update_clustering_by_delta_modularity(
