/*
 * Copyright (c) 2019-2020, NVIDIA CORPORATION.  All rights reserved.
 *
 * NVIDIA CORPORATION and its licensors retain all intellectual property
 * and proprietary rights in and to this software, related documentation
 * and any modifications thereto.  Any use, reproduction, disclosure or
 * distribution of this software and related documentation without an express
 * license agreement from NVIDIA CORPORATION is strictly prohibited.
 *
 */

#pragma once

#include <climits>

#define TRAVERSAL_DEFAULT_ALPHA 15

#define TRAVERSAL_DEFAULT_BETA 18

namespace cugraph {
namespace detail {
// FIXME: Differentiate IndexType for vertices and edges
template <typename IndexType>
class BFS {
 private:
  IndexType n, nnz;
  const IndexType *row_offsets;
  const IndexType *col_indices;

  bool directed;
  bool deterministic;

<<<<<<< HEAD
		// edgemask, distances, predecessors are set/read by users - using Vectors
		bool useEdgeMask;
		bool computeDistances;
		bool computePredecessors;
		IndexType *distances;
		IndexType *predecessors;
		double *sp_counters = nullptr;
		int *edge_mask;

		//Working data
		//For complete description of each, go to bfs.cu
		IndexType nisolated;
		IndexType *frontier, *new_frontier;
		IndexType * original_frontier;
		IndexType vertices_bmap_size;
		int *visited_bmap, *isolated_bmap, *previous_visited_bmap;
		IndexType *vertex_degree;
		IndexType *buffer_np1_1, *buffer_np1_2;
		IndexType *frontier_vertex_degree;
		IndexType *exclusive_sum_frontier_vertex_degree;
		IndexType *unvisited_queue;
		IndexType *left_unvisited_queue;
		IndexType *exclusive_sum_frontier_vertex_buckets_offsets;
		IndexType *d_counters_pad;
		IndexType *d_new_frontier_cnt;
		IndexType *d_mu;
		IndexType *d_unvisited_cnt;
		IndexType *d_left_unvisited_cnt;
		void *d_cub_exclusive_sum_storage;
		size_t cub_exclusive_sum_storage_bytes;
=======
  // edgemask, distances, predecessors are set/read by users - using Vectors
  bool useEdgeMask;
  bool computeDistances;
  bool computePredecessors;
  IndexType *distances;
  IndexType *predecessors;
  int *edge_mask;

  // Working data
  // For complete description of each, go to bfs.cu
  IndexType nisolated;
  IndexType *frontier, *new_frontier;
  IndexType *original_frontier;
  IndexType vertices_bmap_size;
  int *visited_bmap, *isolated_bmap;
  IndexType *vertex_degree;
  IndexType *buffer_np1_1, *buffer_np1_2;
  IndexType *frontier_vertex_degree;
  IndexType *exclusive_sum_frontier_vertex_degree;
  IndexType *unvisited_queue;
  IndexType *left_unvisited_queue;
  IndexType *exclusive_sum_frontier_vertex_buckets_offsets;
  IndexType *d_counters_pad;
  IndexType *d_new_frontier_cnt;
  IndexType *d_mu;
  IndexType *d_unvisited_cnt;
  IndexType *d_left_unvisited_cnt;
  void *d_cub_exclusive_sum_storage;
  size_t cub_exclusive_sum_storage_bytes;
>>>>>>> 631bbaa1

  // Parameters for direction optimizing
  IndexType alpha, beta;
  cudaStream_t stream;

  // resets pointers defined by d_counters_pad (see implem)
  void resetDevicePointers();
  void setup();
  void clean();

 public:
  virtual ~BFS(void) { clean(); }

  BFS(IndexType _n,
      IndexType _nnz,
      const IndexType *_row_offsets,
      const IndexType *_col_indices,
      bool _directed,
      IndexType _alpha,
      IndexType _beta,
      cudaStream_t _stream = 0)
    : n(_n),
      nnz(_nnz),
      row_offsets(_row_offsets),
      col_indices(_col_indices),
      directed(_directed),
      alpha(_alpha),
      beta(_beta),
      stream(_stream)
  {
    setup();
  }

<<<<<<< HEAD
		void configure(IndexType *distances, IndexType *predecessors,
									 double *sp_counters, int *edge_mask);
=======
  void configure(IndexType *distances, IndexType *predecessors, int *edge_mask);
>>>>>>> 631bbaa1

  void traverse(IndexType source_vertex);
};
}  // namespace detail
}  // namespace cugraph<|MERGE_RESOLUTION|>--- conflicted
+++ resolved
@@ -30,44 +30,13 @@
   bool directed;
   bool deterministic;
 
-<<<<<<< HEAD
-		// edgemask, distances, predecessors are set/read by users - using Vectors
-		bool useEdgeMask;
-		bool computeDistances;
-		bool computePredecessors;
-		IndexType *distances;
-		IndexType *predecessors;
-		double *sp_counters = nullptr;
-		int *edge_mask;
-
-		//Working data
-		//For complete description of each, go to bfs.cu
-		IndexType nisolated;
-		IndexType *frontier, *new_frontier;
-		IndexType * original_frontier;
-		IndexType vertices_bmap_size;
-		int *visited_bmap, *isolated_bmap, *previous_visited_bmap;
-		IndexType *vertex_degree;
-		IndexType *buffer_np1_1, *buffer_np1_2;
-		IndexType *frontier_vertex_degree;
-		IndexType *exclusive_sum_frontier_vertex_degree;
-		IndexType *unvisited_queue;
-		IndexType *left_unvisited_queue;
-		IndexType *exclusive_sum_frontier_vertex_buckets_offsets;
-		IndexType *d_counters_pad;
-		IndexType *d_new_frontier_cnt;
-		IndexType *d_mu;
-		IndexType *d_unvisited_cnt;
-		IndexType *d_left_unvisited_cnt;
-		void *d_cub_exclusive_sum_storage;
-		size_t cub_exclusive_sum_storage_bytes;
-=======
   // edgemask, distances, predecessors are set/read by users - using Vectors
   bool useEdgeMask;
   bool computeDistances;
   bool computePredecessors;
   IndexType *distances;
   IndexType *predecessors;
+  double *sp_counters = nullptr;
   int *edge_mask;
 
   // Working data
@@ -76,7 +45,7 @@
   IndexType *frontier, *new_frontier;
   IndexType *original_frontier;
   IndexType vertices_bmap_size;
-  int *visited_bmap, *isolated_bmap;
+  int *visited_bmap, *isolated_bmap, *previous_visited_bmap;
   IndexType *vertex_degree;
   IndexType *buffer_np1_1, *buffer_np1_2;
   IndexType *frontier_vertex_degree;
@@ -91,7 +60,6 @@
   IndexType *d_left_unvisited_cnt;
   void *d_cub_exclusive_sum_storage;
   size_t cub_exclusive_sum_storage_bytes;
->>>>>>> 631bbaa1
 
   // Parameters for direction optimizing
   IndexType alpha, beta;
@@ -125,12 +93,10 @@
     setup();
   }
 
-<<<<<<< HEAD
-		void configure(IndexType *distances, IndexType *predecessors,
-									 double *sp_counters, int *edge_mask);
-=======
-  void configure(IndexType *distances, IndexType *predecessors, int *edge_mask);
->>>>>>> 631bbaa1
+  void configure(IndexType *distances,
+                 IndexType *predecessors,
+                 double *sp_counters,
+                 int *edge_mask);
 
   void traverse(IndexType source_vertex);
 };
