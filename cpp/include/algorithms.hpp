/*
 * Copyright (c) 2020, NVIDIA CORPORATION.
 *
 * Licensed under the Apache License, Version 2.0 (the "License");
 * you may not use this file except in compliance with the License.
 * You may obtain a copy of the License at
 *
 *     http://www.apache.org/licenses/LICENSE-2.0
 *
 * Unless required by applicable law or agreed to in writing, software
 * distributed under the License is distributed on an "AS IS" BASIS,
 * WITHOUT WARRANTIES OR CONDITIONS OF ANY KIND, either express or implied.
 * See the License for the specific language governing permissions and
 * limitations under the License.
 */
#pragma once

#include <graph.hpp>

namespace cugraph {

/**
 * @brief     Find the PageRank vertex values for a graph.
 *
 * cuGraph computes an approximation of the Pagerank eigenvector using the power method.
 * The number of iterations depends on the properties of the network itself; it increases
 * when the tolerance descreases and/or alpha increases toward the limiting value of 1.
 * The user is free to use default values or to provide inputs for the initial guess,
 * tolerance and maximum number of iterations.
 *
 * @throws                           cugraph::logic_error with a custom message when an error occurs.
 *
 * @tparam VT                        Type of vertex identifiers. Supported value : int (signed, 32-bit)
 * @tparam ET                        Type of edge identifiers. Supported value : int (signed, 32-bit)
 * @tparam WT                        Type of edge weights. Supported value : float or double.   
 *
 * @param[in] graph                  cuGRAPH graph descriptor, should contain the connectivity information as a transposed adjacency list (CSR). Edge weights are not used for this algorithm.
 * @param[in] alpha                  The damping factor alpha represents the probability to follow an outgoing edge, standard value is 0.85.
                                     Thus, 1.0-alpha is the probability to “teleport” to a random vertex. Alpha should be greater than 0.0 and strictly lower than 1.0.
 *                                   The initial guess must not be the vector of 0s. Any value other than 1 or 0 is treated as an invalid value.
 * @param[in] pagerank               Array of size V. Should contain the initial guess if has_guess=true. In this case the initial guess cannot be the vector of 0s. Memory is provided and owned by the caller.
 * @param[in] personalization_subset_size (optional) The number of vertices for to personalize. Initialized to 0 by default.
 * @param[in] personalization_subset (optional) Array of size personalization_subset_size containing vertices for running personalized pagerank. Initialized to nullptr by default. Memory is provided and owned by the caller.
 * @param[in] personalization_values (optional) Array of size personalization_subset_size containing values associated with personalization_subset vertices. Initialized to nullptr by default. Memory is provided and owned by the caller.
 * @param[in] tolerance              Set the tolerance the approximation, this parameter should be a small magnitude value.
 *                                   The lower the tolerance the better the approximation. If this value is 0.0f, cuGRAPH will use the default value which is 1.0E-5.
 *                                   Setting too small a tolerance can lead to non-convergence due to numerical roundoff. Usually values between 0.01 and 0.00001 are acceptable.
 * @param[in] max_iter               (optional) The maximum number of iterations before an answer is returned. This can be used to limit the execution time and do an early exit before the solver reaches the convergence tolerance.
 *                                   If this value is lower or equal to 0 cuGRAPH will use the default value, which is 500.
 * @param[in] has_guess              (optional) This parameter is used to notify cuGRAPH if it should use a user-provided initial guess. False means the user does not have a guess, in this case cuGRAPH will use a uniform vector set to 1/V.
 *                                   If the value is True, cuGRAPH will read the pagerank parameter and use this as an initial guess.
 * @param[out] *pagerank             The PageRank : pagerank[i] is the PageRank of vertex i. Memory remains provided and owned by the caller.
 *
 */
template <typename VT, typename ET, typename WT>
void pagerank(experimental::GraphCSC<VT,ET,WT> const &graph,
              WT* pagerank,
              VT personalization_subset_size=0, 
              VT* personalization_subset=nullptr, 
              WT* personalization_values=nullptr,
              double alpha = 0.85,
              double tolerance = 1e-5, 
              int64_t max_iter = 500,
              bool has_guess = false);

/**
 * @brief     Compute jaccard similarity coefficient for all vertices
 *
 * Computes the Jaccard similarity coefficient for every pair of vertices in the graph
 * which are connected by an edge.
 *
 * @throws                 cugraph::logic_error when an error occurs.
 *
 * @tparam VT              Type of vertex identifiers. Supported value : int (signed, 32-bit)
 * @tparam ET              Type of edge identifiers. Supported value : int (signed, 32-bit)
 * @tparam WT              Type of edge weights. Supported value : float or double.   
 *
 * @param[in] graph        The input graph object
 * @param[in] weights      device pointer to input vertex weights for weighted Jaccard, may be NULL for
 *                         unweighted Jaccard.
 * @param[out] result      Device pointer to result values, memory needs to be pre-allocated by caller
 */
template <typename VT, typename ET, typename WT>
void jaccard(experimental::GraphCSR<VT,ET,WT> const &graph,
             WT const *weights,
             WT *result);

/**
 * @brief     Compute jaccard similarity coefficient for selected vertex pairs
 *
 * Computes the Jaccard similarity coefficient for each pair of specified vertices.
 * Vertices are specified as pairs where pair[n] = (first[n], second[n])
 *
 * @throws                 cugraph::logic_error when an error occurs.
 *
 * @tparam VT              Type of vertex identifiers. Supported value : int (signed, 32-bit)
 * @tparam ET              Type of edge identifiers. Supported value : int (signed, 32-bit)
 * @tparam WT              Type of edge weights. Supported value : float or double.   
 *
 * @param[in] graph        The input graph object
 * @param[in] weights      The input vertex weights for weighted Jaccard, may be NULL for
 *                         unweighted Jaccard.
 * @param[in] num_pairs    The number of vertex ID pairs specified
 * @param[in] first        Device pointer to first vertex ID of each pair
 * @param[in] second       Device pointer to second vertex ID of each pair
 * @param[out] result      Device pointer to result values, memory needs to be pre-allocated by caller
 */
template <typename VT, typename ET, typename WT>
void jaccard_list(experimental::GraphCSR<VT,ET,WT> const &graph,
                  WT const *weights,
                  ET num_pairs,
                  VT const *first,
                  VT const *second,
                  WT *result);

/**
 * @brief     Compute overlap coefficient for all vertices in the graph
 *
 * Computes the Overlap Coefficient for every pair of vertices in the graph which are
 * connected by an edge.
 *
 * @throws                 cugraph::logic_error when an error occurs.
 *
 * @tparam VT              Type of vertex identifiers. Supported value : int (signed, 32-bit)
 * @tparam ET              Type of edge identifiers. Supported value : int (signed, 32-bit)
 * @tparam WT              Type of edge weights. Supported value : float or double.   
 *
 * @param[in] graph        The input graph object
 * @param[in] weights      device pointer to input vertex weights for weighted overlap, may be NULL for
 *                         unweighted overlap.
 * @param[out] result      Device pointer to result values, memory needs to be pre-allocated by caller
 */
template <typename VT, typename ET, typename WT>
void overlap(experimental::GraphCSR<VT,ET,WT> const &graph,
             WT const *weights,
             WT *result);

/**
 * @brief     Compute overlap coefficient for select pairs of vertices
 *
 * Computes the overlap coefficient for each pair of specified vertices.
 * Vertices are specified as pairs where pair[n] = (first[n], second[n])
 *
 * @throws                 cugraph::logic_error when an error occurs.
 *
 * @tparam VT              Type of vertex identifiers. Supported value : int (signed, 32-bit)
 * @tparam ET              Type of edge identifiers. Supported value : int (signed, 32-bit)
 * @tparam WT              Type of edge weights. Supported value : float or double.   
 *
 * @param[in] graph        The input graph object
 * @param[in] weights      device pointer to input vertex weights for weighted overlap, may be NULL for
 *                         unweighted overlap.
 * @param[in] num_pairs    The number of vertex ID pairs specified
 * @param[in] first        Device pointer to first vertex ID of each pair
 * @param[in] second       Device pointer to second vertex ID of each pair
 * @param[out] result      Device pointer to result values, memory needs to be pre-allocated by caller
 */
template <typename VT, typename ET, typename WT>
void overlap_list(experimental::GraphCSR<VT,ET,WT> const &graph,
                  WT const *weights,
                  ET num_pairs,
                  VT const *first,
                  VT const *second,
                  WT *result);

/**
 * @brief     Compute betweenness centrality for a graph
 *
 * Betweenness centrality for a vertex is the sum of the fraction of
 * all pairs shortest paths that pass through the vertex.
 *
 * Note that gunrock (current implementation) does not support a weighted graph.
 * 
 * @throws                           cugraph::logic_error with a custom message when an error occurs.
 *
 * @tparam VT                        Type of vertex identifiers. Supported value : int (signed, 32-bit)
 * @tparam ET                        Type of edge identifiers.  Supported value : int (signed, 32-bit)
 * @tparam WT                        Type of edge weights. Supported values : float or double.   
 * @tparam result_t                  Type of computed result.  Supported values :  float
 *
 * @param[in] graph                  cuGRAPH graph descriptor, should contain the connectivity information as a CSR
 * @param[out] result                Device array of centrality scores
 * @param[in] normalized             If true, return normalized scores, if false return unnormalized scores.
 * @param[in] endpoints              If true, include endpoints of paths in score, if false do not
 * @param[in] weight                 If specified, device array of weights for each edge
 * @param[in] k                      If specified, number of vertex samples defined in the vertices array
 * @param[in] vertices               If specified, device array of sampled vertex ids to estimate betweenness centrality.
 *
 */
template <typename VT, typename ET, typename WT, typename result_t>
void betweenness_centrality(experimental::GraphCSR<VT,ET,WT> const &graph,
                            result_t *result,
                            bool normalized = true,
                            bool endpoints = false,
                            WT const *weight = nullptr,
                            VT k = 0,
                            VT const *vertices = nullptr);

<<<<<<< HEAD
enum class cugraph_cc_t {
  CUGRAPH_WEAK = 0,       ///> Weakly Connected Components
  CUGRAPH_STRONG,         ///> Strongly Connected Components
  NUM_CONNECTIVITY_TYPES
};

/**
 * @brief      Compute connected components. 
 *
 * The weak version (for undirected graphs, only) was imported from cuML.
 * This implementation comes from [1] and solves component labeling problem in
 * parallel on CSR-indexes based upon the vertex degree and adjacency graph.
 *
 * [1] Hawick, K.A et al, 2010. "Parallel graph component labelling with GPUs and CUDA"
 * 
 * The strong version (for directed or undirected graphs) is based on: 
 * [2] Gilbert, J. et al, 2011. "Graph Algorithms in the Language of Linear Algebra"
 *
 * C = I | A | A^2 |...| A^k
 * where matrix multiplication is via semi-ring: 
 * (combine, reduce) == (&, |) (bitwise ops)
 * Then: X = C & transpose(C); and finally, apply get_labels(X);
 *
 * @throws                cugraph::logic_error when an error occurs.
 *
 * @tparam VT             Type of vertex identifiers. Supported value : int (signed, 32-bit)
 * @tparam ET             Type of edge identifiers.  Supported value : int (signed, 32-bit)
 * @tparam WT             Type of edge weights. Supported values : float or double.   
 *
 * @param[in] graph       cuGRAPH graph descriptor, should contain the connectivity information as a CSR
 * @param[out] labels     Device array of component labels (labels[i] indicates the label associated with
 *                        vertex id i.
 */
template <typename VT, typename ET, typename WT>
void connected_components(experimental::GraphCSR<VT,ET,WT> const &graph,
                          cugraph_cc_t connectivity_type,
                          VT *labels);
=======
/**
 * @brief     Compute k truss for a graph
 *
 * K Truss is the maximal subgraph of a graph which contains at least three
 * vertices where every edge is incident to at least k-2 triangles.
 *
 * Note that current implementation does not support a weighted graph.
 *
 * @throws                           cugraph::logic_error with a custom message when an error occurs.
 *
 * @tparam VT                        Type of vertex identifiers. Supported value : int (signed, 32-bit)
 * @tparam ET                        Type of edge identifiers.  Supported value : int (signed, 32-bit)
 * @tparam WT                        Type of edge weights. Supported values : float or double.   
 *
 * @param[in] graph                  cuGRAPH graph descriptor, should contain the connectivity information as a COO
 * @param[in] k                      The order of the truss
 * @param[out] output_graph          cuGRAPH graph descriptor with the k-truss subgraph as a COO
 *
 */
template <typename VT, typename ET, typename WT>
void k_truss_subgraph(experimental::GraphCOO<VT, ET, WT> const &graph,
                      int k,
                      experimental::GraphCOO<VT, ET, WT> &output_graph);
>>>>>>> 3bd5045f

} //namespace cugraph<|MERGE_RESOLUTION|>--- conflicted
+++ resolved
@@ -196,7 +196,6 @@
                             VT k = 0,
                             VT const *vertices = nullptr);
 
-<<<<<<< HEAD
 enum class cugraph_cc_t {
   CUGRAPH_WEAK = 0,       ///> Weakly Connected Components
   CUGRAPH_STRONG,         ///> Strongly Connected Components
@@ -234,7 +233,6 @@
 void connected_components(experimental::GraphCSR<VT,ET,WT> const &graph,
                           cugraph_cc_t connectivity_type,
                           VT *labels);
-=======
 /**
  * @brief     Compute k truss for a graph
  *
@@ -258,6 +256,5 @@
 void k_truss_subgraph(experimental::GraphCOO<VT, ET, WT> const &graph,
                       int k,
                       experimental::GraphCOO<VT, ET, WT> &output_graph);
->>>>>>> 3bd5045f
 
 } //namespace cugraph