--- conflicted
+++ resolved
@@ -76,18 +76,7 @@
  *
  */
 template <typename VT, typename ET, typename WT>
-<<<<<<< HEAD
-void pagerank(experimental::GraphCSCView<VT,ET,WT> const &graph,
-              WT* pagerank,
-              VT personalization_subset_size=0, 
-              VT* personalization_subset=nullptr, 
-              WT* personalization_values=nullptr,
-              double alpha = 0.85,
-              double tolerance = 1e-5, 
-              int64_t max_iter = 500,
-              bool has_guess = false);
-=======
-void pagerank(experimental::GraphCSC<VT, ET, WT> const &graph,
+void pagerank(experimental::GraphCSCView<VT, ET, WT> const &graph,
               WT *pagerank,
               VT personalization_subset_size = 0,
               VT *personalization_subset     = nullptr,
@@ -96,7 +85,6 @@
               double tolerance               = 1e-5,
               int64_t max_iter               = 500,
               bool has_guess                 = false);
->>>>>>> 8c6070c4
 
 /**
  * @brief     Compute jaccard similarity coefficient for all vertices
@@ -117,13 +105,7 @@
  * caller
  */
 template <typename VT, typename ET, typename WT>
-<<<<<<< HEAD
-void jaccard(experimental::GraphCSRView<VT,ET,WT> const &graph,
-             WT const *weights,
-             WT *result);
-=======
-void jaccard(experimental::GraphCSR<VT, ET, WT> const &graph, WT const *weights, WT *result);
->>>>>>> 8c6070c4
+void jaccard(experimental::GraphCSRView<VT, ET, WT> const &graph, WT const *weights, WT *result);
 
 /**
  * @brief     Compute jaccard similarity coefficient for selected vertex pairs
@@ -147,11 +129,7 @@
  * caller
  */
 template <typename VT, typename ET, typename WT>
-<<<<<<< HEAD
-void jaccard_list(experimental::GraphCSRView<VT,ET,WT> const &graph,
-=======
-void jaccard_list(experimental::GraphCSR<VT, ET, WT> const &graph,
->>>>>>> 8c6070c4
+void jaccard_list(experimental::GraphCSRView<VT, ET, WT> const &graph,
                   WT const *weights,
                   ET num_pairs,
                   VT const *first,
@@ -177,13 +155,7 @@
  * caller
  */
 template <typename VT, typename ET, typename WT>
-<<<<<<< HEAD
-void overlap(experimental::GraphCSRView<VT,ET,WT> const &graph,
-             WT const *weights,
-             WT *result);
-=======
-void overlap(experimental::GraphCSR<VT, ET, WT> const &graph, WT const *weights, WT *result);
->>>>>>> 8c6070c4
+void overlap(experimental::GraphCSRView<VT, ET, WT> const &graph, WT const *weights, WT *result);
 
 /**
  * @brief     Compute overlap coefficient for select pairs of vertices
@@ -207,11 +179,7 @@
  * caller
  */
 template <typename VT, typename ET, typename WT>
-<<<<<<< HEAD
-void overlap_list(experimental::GraphCSRView<VT,ET,WT> const &graph,
-=======
-void overlap_list(experimental::GraphCSR<VT, ET, WT> const &graph,
->>>>>>> 8c6070c4
+void overlap_list(experimental::GraphCSRView<VT, ET, WT> const &graph,
                   WT const *weights,
                   ET num_pairs,
                   VT const *first,
@@ -250,11 +218,7 @@
  *
  */
 template <typename VT, typename ET, typename WT, typename result_t>
-<<<<<<< HEAD
-void betweenness_centrality(experimental::GraphCSRView<VT,ET,WT> const &graph,
-=======
-void betweenness_centrality(experimental::GraphCSR<VT, ET, WT> const &graph,
->>>>>>> 8c6070c4
+void betweenness_centrality(experimental::GraphCSRView<VT, ET, WT> const &graph,
                             result_t *result,
                             bool normalized    = true,
                             bool endpoints     = false,
@@ -298,11 +262,7 @@
  * associated with vertex id i.
  */
 template <typename VT, typename ET, typename WT>
-<<<<<<< HEAD
-void connected_components(experimental::GraphCSRView<VT,ET,WT> const &graph,
-=======
-void connected_components(experimental::GraphCSR<VT, ET, WT> const &graph,
->>>>>>> 8c6070c4
+void connected_components(experimental::GraphCSRView<VT, ET, WT> const &graph,
                           cugraph_cc_t connectivity_type,
                           VT *labels);
 
@@ -392,35 +352,22 @@
  *
  * @throws     cugraph::logic_error when an error occurs.
  *
-<<<<<<< HEAD
- * @tparam VT                        Type of vertex identifiers. Supported value : int (signed, 32-bit)
- * @tparam ET                        Type of edge identifiers.  Supported value : int (signed, 32-bit)
- * @tparam WT                        Type of edge weights. Supported values : float or double.   
- *                                                                              
+ * @tparam VT                        Type of vertex identifiers. Supported value : int (signed,
+ * 32-bit)
+ * @tparam ET                        Type of edge identifiers.  Supported value : int (signed,
+ * 32-bit)
+ * @tparam WT                        Type of edge weights. Supported values : float or double.
+ *
  * @param[in]  graph                 cuGRAPH graph in coordinate format
-=======
- * @tparam VT                        Type of vertex identifiers. Supported value : int (signed,
- * 32-bit)
- * @tparam ET                        Type of edge identifiers.  Supported value : int (signed,
- * 32-bit)
- * @tparam WT                        Type of edge weights. Supported values : float or double.
- *
- * @param[in]  graph                 cuGRAPH graph descriptor with a valid edgeList or adjList
->>>>>>> 8c6070c4
  * @param[in]  k                     Order of the core. This value must not be negative.
  * @param[in]  vertex_id             User specified vertex identifiers for which core number values
  * are supplied
  * @param[in]  core_number           User supplied core number values corresponding to vertex_id
  * @param[in]  num_vertex_ids        Number of elements in vertex_id/core_number arrays
-<<<<<<< HEAD
  * @param[in]  mr                    Memory resource used to allocate the returned graph
  *
  * @param[out] out_graph             Unique pointer to K Core subgraph in COO formate
  */                                                                             
-=======
- * @param[out] out_graph             K Core subgraph
- */
->>>>>>> 8c6070c4
 template <typename VT, typename ET, typename WT>
 std::unique_ptr<experimental::GraphCOO<VT, ET, WT>>
 k_core(experimental::GraphCOOView<VT, ET, WT> const &graph,
@@ -428,11 +375,7 @@
             VT const *vertex_id,
             VT const *core_number,
             VT num_vertex_ids,
-<<<<<<< HEAD
             rmm::mr::device_memory_resource* mr = rmm::mr::get_default_resource());
-=======
-            experimental::GraphCOO<VT, ET, WT> &out_graph);
->>>>>>> 8c6070c4
 
 /**
  * @brief      Find all 2-hop neighbors in the graph
@@ -456,13 +399,7 @@
  * @return    The number of pairs
  */
 template <typename VT, typename ET, typename WT>
-<<<<<<< HEAD
-ET get_two_hop_neighbors(experimental::GraphCSRView<VT, ET, WT> const &graph,
-                         VT **first,
-                         VT **second);
-=======
-ET get_two_hop_neighbors(experimental::GraphCSR<VT, ET, WT> const &graph, VT **first, VT **second);
->>>>>>> 8c6070c4
+ET get_two_hop_neighbors(experimental::GraphCSRView<VT, ET, WT> const &graph, VT **first, VT **second);
 
 /**
  * @Synopsis   Performs a single source shortest path traversal of a graph starting from a vertex.
@@ -489,11 +426,7 @@
  *
  */
 template <typename VT, typename ET, typename WT>
-<<<<<<< HEAD
-void sssp(experimental::GraphCSRView<VT,ET,WT> const &graph,
-=======
-void sssp(experimental::GraphCSR<VT, ET, WT> const &graph,
->>>>>>> 8c6070c4
+void sssp(experimental::GraphCSRView<VT, ET, WT> const &graph,
           WT *distances,
           VT *predecessors,
           const VT source_vertex);
