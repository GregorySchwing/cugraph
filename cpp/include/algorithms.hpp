--- conflicted
+++ resolved
@@ -259,7 +259,6 @@
                       int k,
                       experimental::GraphCOO<VT, ET, WT> &output_graph);
 
-<<<<<<< HEAD
 /**                                                                             
  * @brief        Compute the Katz centrality for the nodes of the graph G
  *                                                                              
@@ -359,7 +358,6 @@
                          VT **first,
                          VT **second);
 
-=======
 /**
  * @Synopsis   Performs a single source shortest path traversal of a graph starting from a vertex.
  *
@@ -412,5 +410,4 @@
          VT *predecessors,
          const VT start_vertex,
          bool directed = true);
->>>>>>> 5749d286
 } //namespace cugraph