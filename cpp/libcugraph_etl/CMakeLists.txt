#=============================================================================
# Copyright (c) 2021-2022, NVIDIA CORPORATION.
#
# Licensed under the Apache License, Version 2.0 (the "License");
# you may not use this file except in compliance with the License.
# You may obtain a copy of the License at
#
#     http://www.apache.org/licenses/LICENSE-2.0
#
# Unless required by applicable law or agreed to in writing, software
# distributed under the License is distributed on an "AS IS" BASIS,
# WITHOUT WARRANTIES OR CONDITIONS OF ANY KIND, either express or implied.
# See the License for the specific language governing permissions and
# limitations under the License.
#=============================================================================

cmake_minimum_required(VERSION 3.23.1 FATAL_ERROR)
include(../../fetch_rapids.cmake)

include(rapids-cmake)
include(rapids-cpm)
include(rapids-cuda)
include(rapids-export)
include(rapids-find)

rapids_cuda_init_architectures(CUGRAPH_ETL)

<<<<<<< HEAD
project(CUGRAPH_ETL VERSION 22.10.01 LANGUAGES C CXX CUDA)
=======
project(CUGRAPH_ETL VERSION 22.12.00 LANGUAGES C CXX CUDA)
>>>>>>> 2ae4b61a

if(CMAKE_CUDA_COMPILER_ID STREQUAL "NVIDIA" AND
   CMAKE_CUDA_COMPILER_VERSION VERSION_LESS 11.0)
    message(FATAL_ERROR "CUDA compiler version must be at least 11.0")
endif()

if(CMAKE_CXX_COMPILER_ID STREQUAL "GNU" AND
   CMAKE_CXX_COMPILER_VERSION VERSION_LESS 9.3)
    message(FATAL_ERROR "GCC compiler must be at least 9.3")
endif()

# Write the version header
rapids_cmake_write_version_file(include/cugraph_etl/version_config.hpp)

################################################################################
# - build type -----------------------------------------------------------------

# Set a default build type if none was specified
rapids_cmake_build_type(Release)

################################################################################
# - User Options  --------------------------------------------------------------

option(BUILD_SHARED_LIBS "Build cuGraph shared libraries" ON)
option(BUILD_CUGRAPH_ETL_MG_TESTS "Build cuGraph multigpu algorithm tests" OFF)
option(CMAKE_CUDA_LINEINFO "Enable the -lineinfo option for nvcc (useful for cuda-memcheck / profiler" OFF)
option(BUILD_TESTS "Configure CMake to build tests" ON)
option(CUDA_STATIC_RUNTIME "Statically link the CUDA toolkit runtime and libraries" OFF)

################################################################################
# - compiler options -----------------------------------------------------------

set(_ctk_static_suffix "")
if(CUDA_STATIC_RUNTIME)
  set(_ctk_static_suffix "_static")
endif()

# CUDA runtime
rapids_cuda_init_runtime(USE_STATIC ${CUDA_STATIC_RUNTIME})

rapids_find_package(CUDAToolkit REQUIRED
    BUILD_EXPORT_SET    cugraph_etl-exports
    INSTALL_EXPORT_SET  cugraph_etl-exports
    )

set(CUGRAPH_ETL_CXX_FLAGS "")
set(CUGRAPH_ETL_CUDA_FLAGS "")

if(CMAKE_COMPILER_IS_GNUCXX)
    list(APPEND CUGRAPH_ETL_CXX_FLAGS -Werror -Wno-error=deprecated-declarations)
endif(CMAKE_COMPILER_IS_GNUCXX)


message("-- Building for GPU_ARCHS = ${CMAKE_CUDA_ARCHITECTURES}")

list(APPEND CUGRAPH_ETL_CUDA_FLAGS --expt-extended-lambda --expt-relaxed-constexpr)
list(APPEND CUGRAPH_ETL_CUDA_FLAGS -Werror=cross-execution-space-call -Wno-deprecated-declarations -Xptxas=--disable-warnings)
list(APPEND CUGRAPH_ETL_CUDA_FLAGS -Xcompiler=-Wall,-Wno-error=sign-compare,-Wno-error=unused-but-set-variable)
list(APPEND CUGRAPH_ETL_CUDA_FLAGS -Xfatbin=-compress-all)

# Option to enable line info in CUDA device compilation to allow introspection when profiling /
# memchecking
if (CMAKE_CUDA_LINEINFO)
    list(APPEND CUGRAPH_ETL_CUDA_FLAGS -lineinfo)
endif()

# Debug options
if(CMAKE_BUILD_TYPE MATCHES Debug)
    message(STATUS "Building with debugging flags")
    list(APPEND CUGRAPH_ETL_CUDA_FLAGS -G -Xcompiler=-rdynamic)
endif()

################################################################################
# - find CPM based dependencies  -----------------------------------------------

rapids_cpm_init()

include(cmake/thirdparty/get_cugraph.cmake)
include(cmake/thirdparty/get_cudf.cmake)

################################################################################
# - ETL library --------------------------------------------------------------

add_library(cugraph_etl
            src/renumbering.cu
           )
add_library(cugraph::cugraph_etl ALIAS cugraph_etl)

set_target_properties(cugraph_etl
               PROPERTIES BUILD_RPATH              "\$ORIGIN"
               INSTALL_RPATH                       "\$ORIGIN"
               # set target compile options
               CXX_STANDARD                        17
               CXX_STANDARD_REQUIRED               ON
               CUDA_STANDARD                       17
               CUDA_STANDARD_REQUIRED              ON
               POSITION_INDEPENDENT_CODE           ON
               INTERFACE_POSITION_INDEPENDENT_CODE ON
)

target_compile_options(cugraph_etl
            PRIVATE "$<$<COMPILE_LANGUAGE:CXX>:${CUGRAPH_ETL_CXX_FLAGS}>"
)

target_compile_options(cugraph_etl
            PRIVATE "$<$<COMPILE_LANGUAGE:CUDA>:${CUGRAPH_ETL_CUDA_FLAGS}>")
################################################################################
# - ETL include paths --------------------------------------------------------
target_include_directories(cugraph_etl
    PRIVATE
        "${CMAKE_CURRENT_SOURCE_DIR}/src"
    PUBLIC
        "$<BUILD_INTERFACE:${CMAKE_CURRENT_SOURCE_DIR}/include>"
        "$<INSTALL_INTERFACE:include>"
)

################################################################################
# - ETL link libraries -------------------------------------------------------
target_link_libraries(cugraph_etl
        PUBLIC
                CUDA::cublas${_ctk_static_suffix}
                CUDA::curand${_ctk_static_suffix}
                CUDA::cusolver${_ctk_static_suffix}
                CUDA::cusparse${_ctk_static_suffix}
        PRIVATE
                cugraph::cugraph
                cudf::cudf
)

################################################################################
# - install targets ------------------------------------------------------------
rapids_cmake_install_lib_dir( lib_dir )
include(CPack)

install(TARGETS cugraph_etl
        DESTINATION ${lib_dir}
        EXPORT cugraph_etl-exports
)

install(DIRECTORY include/cugraph_etl/
        DESTINATION include/cugraph_etl)

install(FILES ${CMAKE_CURRENT_BINARY_DIR}/include/cugraph_etl/version_config.hpp
        DESTINATION include/cugraph_etl)

################################################################################
# - install export -------------------------------------------------------------
set(doc_string
[=[

cuGraph_etl library is a collection of GPU accelerated ETL functions specifically for
cuGraph.

]=])

rapids_export(INSTALL cugraph_etl
    EXPORT_SET cugraph_etl-exports
    GLOBAL_TARGETS cugraph_etl
    NAMESPACE cugraph::
    DOCUMENTATION doc_string
    )

################################################################################
# - build export ---------------------------------------------------------------
rapids_export(BUILD cugraph
    EXPORT_SET cugraph_etl-exports
    GLOBAL_TARGETS cugraph cugraph_c cugraph_etl
    NAMESPACE cugraph::
    DOCUMENTATION doc_string
    )<|MERGE_RESOLUTION|>--- conflicted
+++ resolved
@@ -25,11 +25,7 @@
 
 rapids_cuda_init_architectures(CUGRAPH_ETL)
 
-<<<<<<< HEAD
-project(CUGRAPH_ETL VERSION 22.10.01 LANGUAGES C CXX CUDA)
-=======
 project(CUGRAPH_ETL VERSION 22.12.00 LANGUAGES C CXX CUDA)
->>>>>>> 2ae4b61a
 
 if(CMAKE_CUDA_COMPILER_ID STREQUAL "NVIDIA" AND
    CMAKE_CUDA_COMPILER_VERSION VERSION_LESS 11.0)
